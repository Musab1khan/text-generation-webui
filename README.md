<<<<<<< HEAD
# This is FP fork of Text generation web UI
This forks adds my personal fixes and enhancements to the original repo and it's closely following the main branch of Text generation Web UI

![image](https://github.com/FartyPants/text-generation-webui/assets/23346289/72e11406-e87d-4b79-8376-a846130312b3)


=======
>>>>>>> 383c50f0
# Text generation web UI

A gradio web UI for running Large Language Models like LLaMA, llama.cpp, GPT-J, Pythia, OPT, and GALACTICA.

Its goal is to become the [AUTOMATIC1111/stable-diffusion-webui](https://github.com/AUTOMATIC1111/stable-diffusion-webui) of text generation.

|![Image1](https://github.com/oobabooga/screenshots/raw/main/qa.png) | ![Image2](https://github.com/oobabooga/screenshots/raw/main/cai3.png) |
|:---:|:---:|
|![Image3](https://github.com/oobabooga/screenshots/raw/main/gpt4chan.png) | ![Image4](https://github.com/oobabooga/screenshots/raw/main/galactica.png) |

## Features

* 3 interface modes: default, notebook, and chat
* Multiple model backends: tranformers, llama.cpp, AutoGPTQ, GPTQ-for-LLaMa, ExLlama, RWKV, FlexGen
* Dropdown menu for quickly switching between different models
* LoRA: load and unload LoRAs on the fly, load multiple LoRAs at the same time, train a new LoRA
* Precise instruction templates for chat mode, including Alpaca, Vicuna, Open Assistant, Dolly, Koala, ChatGLM, MOSS, RWKV-Raven, Galactica, StableLM, WizardLM, Baize, Ziya, Chinese-Vicuna, MPT, INCITE, Wizard Mega, KoAlpaca, Vigogne, Bactrian, h2o, and OpenBuddy
* [Multimodal pipelines, including LLaVA and MiniGPT-4](https://github.com/oobabooga/text-generation-webui/tree/main/extensions/multimodal)
* 8-bit and 4-bit inference through bitsandbytes
* CPU mode for transformers models
* [DeepSpeed ZeRO-3 inference](docs/DeepSpeed.md)
* [Extensions](docs/Extensions.md)
* [Custom chat characters](docs/Chat-mode.md)
* Very efficient text streaming
* Markdown output with LaTeX rendering, to use for instance with [GALACTICA](https://github.com/paperswithcode/galai)
* Nice HTML output for GPT-4chan
* API, including endpoints for websocket streaming ([see the examples](https://github.com/oobabooga/text-generation-webui/blob/main/api-examples))

To learn how to use the various features, check out the Documentation: https://github.com/oobabooga/text-generation-webui/tree/main/docs

## Installation

### One-click installers

| Windows | Linux | macOS | WSL |
|--------|--------|--------|--------|
| [oobabooga-windows.zip](https://github.com/oobabooga/text-generation-webui/releases/download/installers/oobabooga_windows.zip) | [oobabooga-linux.zip](https://github.com/oobabooga/text-generation-webui/releases/download/installers/oobabooga_linux.zip) |[oobabooga-macos.zip](https://github.com/oobabooga/text-generation-webui/releases/download/installers/oobabooga_macos.zip) | [oobabooga-wsl.zip](https://github.com/oobabooga/text-generation-webui/releases/download/installers/oobabooga_wsl.zip) |

Just download the zip above, extract it, and double-click on "start". The web UI and all its dependencies will be installed in the same folder.

* The source codes are here: https://github.com/oobabooga/one-click-installers
* There is no need to run the installers as admin.
* AMD doesn't work on Windows.
* Huge thanks to [@jllllll](https://github.com/jllllll), [@ClayShoaf](https://github.com/ClayShoaf), and [@xNul](https://github.com/xNul) for their contributions to these installers.

### Manual installation using Conda

Recommended if you have some experience with the command line.

#### 0. Install Conda

https://docs.conda.io/en/latest/miniconda.html

On Linux or WSL, it can be automatically installed with these two commands:

```
curl -sL "https://repo.anaconda.com/miniconda/Miniconda3-latest-Linux-x86_64.sh" > "Miniconda3.sh"
bash Miniconda3.sh
```
Source: https://educe-ubc.github.io/conda.html

#### 1. Create a new conda environment

```
conda create -n textgen python=3.10.9
conda activate textgen
```

#### 2. Install Pytorch

| System | GPU | Command |
|--------|---------|---------|
| Linux/WSL | NVIDIA | `pip3 install torch torchvision torchaudio` |
| Linux | AMD | `pip3 install torch torchvision torchaudio --index-url https://download.pytorch.org/whl/rocm5.4.2` |
| MacOS + MPS (untested) | Any | `pip3 install torch torchvision torchaudio` |
| Windows | NVIDIA | `pip3 install torch torchvision torchaudio --index-url https://download.pytorch.org/whl/cu117` |

The up-to-date commands can be found here: https://pytorch.org/get-started/locally/. 

#### 2.1 Special instructions

* MacOS users: https://github.com/oobabooga/text-generation-webui/pull/393
* AMD users: https://rentry.org/eq3hg

#### 3. Install the web UI

```
git clone https://github.com/oobabooga/text-generation-webui
cd text-generation-webui
pip install -r requirements.txt
```

#### llama.cpp with GPU acceleration

Requires the additional compilation step described here: [GPU acceleration](https://github.com/oobabooga/text-generation-webui/blob/main/docs/llama.cpp-models.md#gpu-acceleration).

#### bitsandbytes

bitsandbytes >= 0.39 may not work on older NVIDIA GPUs. In that case, to use `--load-in-8bit`, you may have to downgrade like this:

* Linux: `pip install bitsandbytes==0.38.1`
* Windows: `pip install https://github.com/jllllll/bitsandbytes-windows-webui/raw/main/bitsandbytes-0.38.1-py3-none-any.whl`

### Alternative: Docker

```
ln -s docker/{Dockerfile,docker-compose.yml,.dockerignore} .
cp docker/.env.example .env
# Edit .env and set TORCH_CUDA_ARCH_LIST based on your GPU model
docker compose up --build
```

* You need to have docker compose v2.17 or higher installed. See [this guide](https://github.com/oobabooga/text-generation-webui/blob/main/docs/Docker.md) for instructions.
* For additional docker files, check out [this repository](https://github.com/Atinoda/text-generation-webui-docker).

### Updating the requirements

From time to time, the `requirements.txt` changes. To update, use this command:

```
conda activate textgen
cd text-generation-webui
pip install -r requirements.txt --upgrade
```
## Downloading models

Models should be placed inside the `models/` folder.

[Hugging Face](https://huggingface.co/models?pipeline_tag=text-generation&sort=downloads) is the main place to download models. These are some examples:

* [Pythia](https://huggingface.co/models?sort=downloads&search=eleutherai%2Fpythia+deduped)
* [OPT](https://huggingface.co/models?search=facebook/opt)
* [GALACTICA](https://huggingface.co/models?search=facebook/galactica)
* [GPT-J 6B](https://huggingface.co/EleutherAI/gpt-j-6B/tree/main)

You can automatically download a model from HF using the script `download-model.py`:

    python download-model.py organization/model

For example:

    python download-model.py facebook/opt-1.3b

To download a protected model, set env vars `HF_USER` and `HF_PASS` to your Hugging Face username and password (or [User Access Token](https://huggingface.co/settings/tokens)). The model's terms must first be accepted on the HF website.

#### GGML models

You can drop these directly into the `models/` folder, making sure that the file name contains `ggml` somewhere and ends in `.bin`.

#### GPT-4chan

<details>
<summary>
Instructions
</summary>

[GPT-4chan](https://huggingface.co/ykilcher/gpt-4chan) has been shut down from Hugging Face, so you need to download it elsewhere. You have two options:

* Torrent: [16-bit](https://archive.org/details/gpt4chan_model_float16) / [32-bit](https://archive.org/details/gpt4chan_model)
* Direct download: [16-bit](https://theswissbay.ch/pdf/_notpdf_/gpt4chan_model_float16/) / [32-bit](https://theswissbay.ch/pdf/_notpdf_/gpt4chan_model/)

The 32-bit version is only relevant if you intend to run the model in CPU mode. Otherwise, you should use the 16-bit version.

After downloading the model, follow these steps:

1. Place the files under `models/gpt4chan_model_float16` or `models/gpt4chan_model`.
2. Place GPT-J 6B's config.json file in that same folder: [config.json](https://huggingface.co/EleutherAI/gpt-j-6B/raw/main/config.json).
3. Download GPT-J 6B's tokenizer files (they will be automatically detected when you attempt to load GPT-4chan):

```
python download-model.py EleutherAI/gpt-j-6B --text-only
```

When you load this model in default or notebook modes, the "HTML" tab will show the generated text in 4chan format.
</details>

## Starting the web UI

    conda activate textgen
    cd text-generation-webui
    python server.py

Then browse to 

`http://localhost:7860/?__theme=dark`

Optionally, you can use the following command-line flags:

#### Basic settings

| Flag                                       | Description |
|--------------------------------------------|-------------|
| `-h`, `--help`                             | Show this help message and exit. |
| `--notebook`                               | Launch the web UI in notebook mode, where the output is written to the same text box as the input. |
| `--chat`                                   | Launch the web UI in chat mode. |
| `--character CHARACTER`                    | The name of the character to load in chat mode by default. |
| `--model MODEL`                            | Name of the model to load by default. |
| `--lora LORA [LORA ...]`                   | The list of LoRAs to load. If you want to load more than one LoRA, write the names separated by spaces. |
| `--model-dir MODEL_DIR`                    | Path to directory with all the models. |
| `--lora-dir LORA_DIR`                      | Path to directory with all the loras. |
| `--model-menu`                             | Show a model menu in the terminal when the web UI is first launched. |
| `--no-stream`                              | Don't stream the text output in real time. |
| `--settings SETTINGS_FILE`                 | Load the default interface settings from this yaml file. See `settings-template.yaml` for an example. If you create a file called `settings.yaml`, this file will be loaded by default without the need to use the `--settings` flag. |
| `--extensions EXTENSIONS [EXTENSIONS ...]` | The list of extensions to load. If you want to load more than one extension, write the names separated by spaces. |
| `--verbose`                                | Print the prompts to the terminal. |

#### Model loader

| Flag                                       | Description |
|--------------------------------------------|-------------|
| `--loader LOADER`                          | Choose the model loader manually, otherwise, it will get autodetected. Valid options: transformers, autogptq, gptq-for-llama, exllama, exllama_hf, llamacpp, rwkv, flexgen |

#### Accelerate/transformers

| Flag                                        | Description |
|---------------------------------------------|-------------|
| `--cpu`                                     | Use the CPU to generate text. Warning: Training on CPU is extremely slow.|
| `--auto-devices`                            | Automatically split the model across the available GPU(s) and CPU. |
|  `--gpu-memory GPU_MEMORY [GPU_MEMORY ...]` | Maximum GPU memory in GiB to be allocated per GPU. Example: `--gpu-memory 10` for a single GPU, `--gpu-memory 10 5` for two GPUs. You can also set values in MiB like `--gpu-memory 3500MiB`. |
| `--cpu-memory CPU_MEMORY`                   | Maximum CPU memory in GiB to allocate for offloaded weights. Same as above.|
| `--disk`                                    | If the model is too large for your GPU(s) and CPU combined, send the remaining layers to the disk. |
| `--disk-cache-dir DISK_CACHE_DIR`           | Directory to save the disk cache to. Defaults to `cache/`. |
| `--load-in-8bit`                            | Load the model with 8-bit precision (using bitsandbytes).|
| `--bf16`                                    | Load the model with bfloat16 precision. Requires NVIDIA Ampere GPU. |
| `--no-cache`                                | Set `use_cache` to False while generating text. This reduces the VRAM usage a bit with a performance cost. |
| `--xformers`                                | Use xformer's memory efficient attention. This should increase your tokens/s. |
| `--sdp-attention`                           | Use torch 2.0's sdp attention. |
| `--trust-remote-code`                       | Set trust_remote_code=True while loading a model. Necessary for ChatGLM and Falcon. |

#### Accelerate 4-bit

⚠️ Requires minimum compute of 7.0 on Windows at the moment.

| Flag                                        | Description |
|---------------------------------------------|-------------|
| `--load-in-4bit`                            | Load the model with 4-bit precision (using bitsandbytes). |
| `--compute_dtype COMPUTE_DTYPE`             | compute dtype for 4-bit. Valid options: bfloat16, float16, float32. |
| `--quant_type QUANT_TYPE`                   | quant_type for 4-bit. Valid options: nf4, fp4. |
| `--use_double_quant`                        | use_double_quant for 4-bit. |

#### llama.cpp

| Flag        | Description |
|-------------|-------------|
| `--threads` | Number of threads to use. |
| `--n_batch` | Maximum number of prompt tokens to batch together when calling llama_eval. |
| `--no-mmap` | Prevent mmap from being used. |
| `--mlock`   | Force the system to keep the model in RAM. |
| `--cache-capacity CACHE_CAPACITY`   | Maximum cache capacity. Examples: 2000MiB, 2GiB. When provided without units, bytes will be assumed. |
| `--n-gpu-layers N_GPU_LAYERS` | Number of layers to offload to the GPU. Only works if llama-cpp-python was compiled with BLAS. Set this to 1000000000 to offload all layers to the GPU. |
| `--n_ctx N_CTX` | Size of the prompt context. |
| `--llama_cpp_seed SEED` | Seed for llama-cpp models. Default 0 (random). |

#### AutoGPTQ

| Flag             | Description |
|------------------|-------------|
| `--triton`                     | Use triton. |
| `--no_inject_fused_attention`  | Disable the use of fused attention, which will use less VRAM at the cost of slower inference. |
| `--no_inject_fused_mlp`        | Triton mode only: disable the use of fused MLP, which will use less VRAM at the cost of slower inference. |
| `--desc_act`                   | For models that don't have a quantize_config.json, this parameter is used to define whether to set desc_act or not in BaseQuantizeConfig. |

#### ExLlama

| Flag             | Description |
|------------------|-------------|
|`--gpu-split`     | Comma-separated list of VRAM (in GB) to use per GPU device for model layers, e.g. `20,7,7` |

#### GPTQ-for-LLaMa

| Flag                      | Description |
|---------------------------|-------------|
| `--wbits WBITS`           | Load a pre-quantized model with specified precision in bits. 2, 3, 4 and 8 are supported. |
| `--model_type MODEL_TYPE` | Model type of pre-quantized model. Currently LLaMA, OPT, and GPT-J are supported. |
| `--groupsize GROUPSIZE`   | Group size. |
| `--pre_layer PRE_LAYER [PRE_LAYER ...]`  | The number of layers to allocate to the GPU. Setting this parameter enables CPU offloading for 4-bit models. For multi-gpu, write the numbers separated by spaces, eg `--pre_layer 30 60`. |
| `--checkpoint CHECKPOINT` | The path to the quantized checkpoint file. If not specified, it will be automatically detected. |
| `--monkey-patch`          | Apply the monkey patch for using LoRAs with quantized models.
| `--quant_attn`         | (triton) Enable quant attention. |
| `--warmup_autotune`    | (triton) Enable warmup autotune. |
| `--fused_mlp`          | (triton) Enable fused mlp. |

#### FlexGen

| Flag             | Description |
|------------------|-------------|
| `--percent PERCENT [PERCENT ...]` | FlexGen: allocation percentages. Must be 6 numbers separated by spaces (default: 0, 100, 100, 0, 100, 0). |
| `--compress-weight`               | FlexGen: Whether to compress weight (default: False).|
| `--pin-weight [PIN_WEIGHT]`       | FlexGen: whether to pin weights (setting this to False reduces CPU memory by 20%). |

#### DeepSpeed

| Flag                                  | Description |
|---------------------------------------|-------------|
| `--deepspeed`                         | Enable the use of DeepSpeed ZeRO-3 for inference via the Transformers integration. |
| `--nvme-offload-dir NVME_OFFLOAD_DIR` | DeepSpeed: Directory to use for ZeRO-3 NVME offloading. |
| `--local_rank LOCAL_RANK`             | DeepSpeed: Optional argument for distributed setups. |

#### RWKV

| Flag                            | Description |
|---------------------------------|-------------|
| `--rwkv-strategy RWKV_STRATEGY` | RWKV: The strategy to use while loading the model. Examples: "cpu fp32", "cuda fp16", "cuda fp16i8". |
| `--rwkv-cuda-on`                | RWKV: Compile the CUDA kernel for better performance. |

#### Gradio

| Flag                                  | Description |
|---------------------------------------|-------------|
| `--listen`                            | Make the web UI reachable from your local network. |
| `--listen-host LISTEN_HOST`           | The hostname that the server will use. |
| `--listen-port LISTEN_PORT`           | The listening port that the server will use. |
| `--share`                             | Create a public URL. This is useful for running the web UI on Google Colab or similar. |
| `--auto-launch`                       | Open the web UI in the default browser upon launch. |
| `--gradio-auth USER:PWD`              | set gradio authentication like "username:password"; or comma-delimit multiple like "u1:p1,u2:p2,u3:p3" |
| `--gradio-auth-path GRADIO_AUTH_PATH` | Set the gradio authentication file path. The file should contain one or more user:password pairs in this format: "u1:p1,u2:p2,u3:p3" |

#### API

| Flag                                  | Description |
|---------------------------------------|-------------|
| `--api`                               | Enable the API extension. |
| `--public-api`                        | Create a public URL for the API using Cloudfare. |
| `--api-blocking-port BLOCKING_PORT`   | The listening port for the blocking API. |
| `--api-streaming-port STREAMING_PORT` | The listening port for the streaming API. |

#### Multimodal

| Flag                                  | Description |
|---------------------------------------|-------------|
| `--multimodal-pipeline PIPELINE`      | The multimodal pipeline to use. Examples: `llava-7b`, `llava-13b`. |

Out of memory errors? [Check the low VRAM guide](docs/Low-VRAM-guide.md).

## Presets

Inference settings presets can be created under `presets/` as yaml files. These files are detected automatically at startup.

The presets that are included by default are the result of a contest that received 7215 votes. More details can be found [here](https://github.com/oobabooga/oobabooga.github.io/blob/main/arena/results.md).

## Contributing

* Pull requests, suggestions, and issue reports are welcome. 
* Make sure to carefully [search](https://github.com/oobabooga/text-generation-webui/issues) existing issues before starting a new one.
* If you have some experience with git, testing an open pull request and leaving a comment on whether it works as expected or not is immensely helpful.
* A simple way to contribute, even if you are not a programmer, is to leave a 👍 on an issue or pull request that you find relevant.

## Credits

- Gradio dropdown menu refresh button, code for reloading the interface: https://github.com/AUTOMATIC1111/stable-diffusion-webui
- Godlike preset: https://github.com/KoboldAI/KoboldAI-Client/wiki/Settings-Presets
- Code for early stopping in chat mode, code for some of the sliders: https://github.com/PygmalionAI/gradio-ui/<|MERGE_RESOLUTION|>--- conflicted
+++ resolved
@@ -1,12 +1,9 @@
-<<<<<<< HEAD
 # This is FP fork of Text generation web UI
 This forks adds my personal fixes and enhancements to the original repo and it's closely following the main branch of Text generation Web UI
 
 ![image](https://github.com/FartyPants/text-generation-webui/assets/23346289/72e11406-e87d-4b79-8376-a846130312b3)
 
 
-=======
->>>>>>> 383c50f0
 # Text generation web UI
 
 A gradio web UI for running Large Language Models like LLaMA, llama.cpp, GPT-J, Pythia, OPT, and GALACTICA.
