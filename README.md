--- conflicted
+++ resolved
@@ -200,161 +200,6 @@
 List of command-line flags
 </summary>
 
-<<<<<<< HEAD
-#### Basic settings
-
-| Flag                                       | Description |
-|--------------------------------------------|-------------|
-| `-h`, `--help`                             | show this help message and exit |
-| `--multi-user`                             | Multi-user mode. Chat histories are not saved or automatically loaded. WARNING: this is likely not safe for sharing publicly. |
-| `--character CHARACTER`                    | The name of the character to load in chat mode by default. |
-| `--model MODEL`                            | Name of the model to load by default. |
-| `--lora LORA [LORA ...]`                   | The list of LoRAs to load. If you want to load more than one LoRA, write the names separated by spaces. |
-| `--model-dir MODEL_DIR`                    | Path to directory with all the models. |
-| `--lora-dir LORA_DIR`                      | Path to directory with all the loras. |
-| `--model-menu`                             | Show a model menu in the terminal when the web UI is first launched. |
-| `--settings SETTINGS_FILE`                 | Load the default interface settings from this yaml file. See `settings-template.yaml` for an example. If you create a file called `settings.yaml`, this file will be loaded by default without the need to use the `--settings` flag. |
-| `--extensions EXTENSIONS [EXTENSIONS ...]` | The list of extensions to load. If you want to load more than one extension, write the names separated by spaces. |
-| `--verbose`                                | Print the prompts to the terminal. |
-| `--chat-buttons`                           | Show buttons on the chat tab instead of a hover menu. |
-
-#### Model loader
-
-| Flag                                       | Description |
-|--------------------------------------------|-------------|
-| `--loader LOADER`                          | Choose the model loader manually, otherwise, it will get autodetected. Valid options: Transformers, llama.cpp, llamacpp_HF, ExLlamav2_HF, ExLlamav2, AutoGPTQ, AutoAWQ. |
-
-#### Accelerate/transformers
-
-| Flag                                        | Description |
-|---------------------------------------------|-------------|
-| `--cpu`                                     | Use the CPU to generate text. Warning: Training on CPU is extremely slow. |
-| `--auto-devices`                            | Automatically split the model across the available GPU(s) and CPU. |
-|  `--gpu-memory GPU_MEMORY [GPU_MEMORY ...]` | Maximum GPU memory in GiB to be allocated per GPU. Example: --gpu-memory 10 for a single GPU, --gpu-memory 10 5 for two GPUs. You can also set values in MiB like --gpu-memory 3500MiB. |
-| `--cpu-memory CPU_MEMORY`                   | Maximum CPU memory in GiB to allocate for offloaded weights. Same as above. |
-| `--disk`                                    | If the model is too large for your GPU(s) and CPU combined, send the remaining layers to the disk. |
-| `--disk-cache-dir DISK_CACHE_DIR`           | Directory to save the disk cache to. Defaults to "cache". |
-| `--load-in-8bit`                            | Load the model with 8-bit precision (using bitsandbytes). |
-| `--bf16`                                    | Load the model with bfloat16 precision. Requires NVIDIA Ampere GPU. |
-| `--no-cache`                                | Set `use_cache` to `False` while generating text. This reduces VRAM usage slightly, but it comes at a performance cost. |
-| `--trust-remote-code`                       | Set `trust_remote_code=True` while loading the model. Necessary for some models. |
-| `--no_use_fast`                             | Set use_fast=False while loading the tokenizer (it's True by default). Use this if you have any problems related to use_fast. |
-| `--use_flash_attention_2`                   | Set use_flash_attention_2=True while loading the model. |
-
-#### bitsandbytes 4-bit
-
-⚠️  Requires minimum compute of 7.0 on Windows at the moment.
-
-| Flag                                        | Description |
-|---------------------------------------------|-------------|
-| `--load-in-4bit`                            | Load the model with 4-bit precision (using bitsandbytes). |
-| `--use_double_quant`                        | use_double_quant for 4-bit. |
-| `--compute_dtype COMPUTE_DTYPE`             | compute dtype for 4-bit. Valid options: bfloat16, float16, float32. |
-| `--quant_type QUANT_TYPE`                   | quant_type for 4-bit. Valid options: nf4, fp4. |
-
-#### llama.cpp
-
-| Flag        | Description |
-|-------------|-------------|
-| `--tensorcores`  | Use llama-cpp-python compiled with tensor cores support. This increases performance on RTX cards. NVIDIA only. |
-| `--flash-attn`   | Use flash-attention. |
-| `--n_ctx N_CTX` | Size of the prompt context. |
-| `--threads` | Number of threads to use. |
-| `--threads-batch THREADS_BATCH` | Number of threads to use for batches/prompt processing. |
-| `--no_mul_mat_q` | Disable the mulmat kernels. |
-| `--n_batch` | Maximum number of prompt tokens to batch together when calling llama_eval. |
-| `--no-mmap`   | Prevent mmap from being used. |
-| `--mlock`     | Force the system to keep the model in RAM. |
-| `--n-gpu-layers N_GPU_LAYERS` | Number of layers to offload to the GPU. |
-| `--tensor_split TENSOR_SPLIT`       | Split the model across multiple GPUs. Comma-separated list of proportions. Example: 18,17. |
-| `--numa`      | Activate NUMA task allocation for llama.cpp. |
-| `--logits_all`| Needs to be set for perplexity evaluation to work. Otherwise, ignore it, as it makes prompt processing slower. |
-| `--no_offload_kqv` | Do not offload the K, Q, V to the GPU. This saves VRAM but reduces the performance. |
-| `--cache-capacity CACHE_CAPACITY`   | Maximum cache capacity (llama-cpp-python). Examples: 2000MiB, 2GiB. When provided without units, bytes will be assumed. |
-| `--row_split`                               | Split the model by rows across GPUs. This may improve multi-gpu performance. |
-| `--streaming-llm`                           | Activate StreamingLLM to avoid re-evaluating the entire prompt when old messages are removed. |
-| `--attention-sink-size ATTENTION_SINK_SIZE` | StreamingLLM: number of sink tokens. Only used if the trimmed prompt doesn't share a prefix with the old prompt. |
-
-#### ExLlamav2
-
-| Flag             | Description |
-|------------------|-------------|
-|`--gpu-split`     | Comma-separated list of VRAM (in GB) to use per GPU device for model layers. Example: 20,7,7. |
-|`--max_seq_len MAX_SEQ_LEN`           | Maximum sequence length. |
-|`--cfg-cache`                         | ExLlamav2_HF: Create an additional cache for CFG negative prompts. Necessary to use CFG with that loader. |
-|`--no_flash_attn`                     | Force flash-attention to not be used. |
-|`--cache_8bit`                        | Use 8-bit cache to save VRAM. |
-|`--cache_4bit`                        | Use Q4 cache to save VRAM. |
-|`--num_experts_per_token NUM_EXPERTS_PER_TOKEN` |  Number of experts to use for generation. Applies to MoE models like Mixtral. |
-
-#### AutoGPTQ
-
-| Flag             | Description |
-|------------------|-------------|
-| `--triton`                     | Use triton. |
-| `--no_inject_fused_attention`  | Disable the use of fused attention, which will use less VRAM at the cost of slower inference. |
-| `--no_inject_fused_mlp`        | Triton mode only: disable the use of fused MLP, which will use less VRAM at the cost of slower inference. |
-| `--no_use_cuda_fp16`           | This can make models faster on some systems. |
-| `--desc_act`                   | For models that don't have a quantize_config.json, this parameter is used to define whether to set desc_act or not in BaseQuantizeConfig. |
-| `--disable_exllama`            | Disable ExLlama kernel, which can improve inference speed on some systems. |
-| `--disable_exllamav2`          | Disable ExLlamav2 kernel. |
-| `--wbits WBITS`           | Load a pre-quantized model with specified precision in bits. 2, 3, 4 and 8 are supported. |
-| `--groupsize GROUPSIZE`   | Group size. |
-
-#### HQQ
-
-| Flag        | Description |
-|-------------|-------------|
-| `--hqq-backend` | Backend for the HQQ loader. Valid options: PYTORCH, PYTORCH_COMPILE, ATEN. |
-
-#### DeepSpeed
-
-| Flag                                  | Description |
-|---------------------------------------|-------------|
-| `--deepspeed`                         | Enable the use of DeepSpeed ZeRO-3 for inference via the Transformers integration. |
-| `--nvme-offload-dir NVME_OFFLOAD_DIR` | DeepSpeed: Directory to use for ZeRO-3 NVME offloading. |
-| `--local_rank LOCAL_RANK`             | DeepSpeed: Optional argument for distributed setups. |
-
-#### RoPE (for llama.cpp, ExLlamaV2, and transformers)
-
-| Flag             | Description |
-|------------------|-------------|
-| `--alpha_value ALPHA_VALUE`           | Positional embeddings alpha factor for NTK RoPE scaling. Use either this or `compress_pos_emb`, not both. |
-| `--rope_freq_base ROPE_FREQ_BASE`     | If greater than 0, will be used instead of alpha_value. Those two are related by `rope_freq_base = 10000 * alpha_value ^ (64 / 63)`. |
-| `--compress_pos_emb COMPRESS_POS_EMB` | Positional embeddings compression factor. Should be set to `(context length) / (model's original context length)`. Equal to `1/rope_freq_scale`. |
-
-#### Gradio
-
-| Flag                                  | Description |
-|---------------------------------------|-------------|
-| `--listen`                            | Make the web UI reachable from your local network. |
-| `--listen-port LISTEN_PORT`           | The listening port that the server will use. |
-| `--listen-host LISTEN_HOST`           | The hostname that the server will use. |
-| `--share`                             | Create a public URL. This is useful for running the web UI on Google Colab or similar. |
-| `--auto-launch`                       | Open the web UI in the default browser upon launch. |
-| `--gradio-auth USER:PWD`              | Set Gradio authentication password in the format "username:password". Multiple credentials can also be supplied with "u1:p1,u2:p2,u3:p3". |
-| `--gradio-auth-path GRADIO_AUTH_PATH` | Set the Gradio authentication file path. The file should contain one or more user:password pairs in the same format as above. |
-| `--ssl-keyfile SSL_KEYFILE`           | The path to the SSL certificate key file. |
-| `--ssl-certfile SSL_CERTFILE`         | The path to the SSL certificate cert file. |
-
-#### API
-
-| Flag                                  | Description |
-|---------------------------------------|-------------|
-| `--api`                               | Enable the API extension. |
-| `--public-api`                        | Create a public URL for the API using Cloudfare. |
-| `--public-api-id PUBLIC_API_ID`       | Tunnel ID for named Cloudflare Tunnel. Use together with public-api option. |
-| `--api-port API_PORT`                 | The listening port for the API. |
-| `--api-key API_KEY`                   | API authentication key. |
-| `--admin-key ADMIN_KEY`               | API authentication key for admin tasks like loading and unloading models. If not set, will be the same as --api-key. |
-| `--nowebui`                           | Do not launch the Gradio UI. Useful for launching the API in standalone mode. |
-
-#### Multimodal
-
-| Flag                                  | Description |
-|---------------------------------------|-------------|
-| `--multimodal-pipeline PIPELINE`      | The multimodal pipeline to use. Examples: `llava-7b`, `llava-13b`. |
-=======
 ```txt
 usage: server.py [-h] [--multi-user] [--character CHARACTER] [--model MODEL] [--lora LORA [LORA ...]] [--model-dir MODEL_DIR] [--lora-dir LORA_DIR] [--model-menu] [--settings SETTINGS]
                  [--extensions EXTENSIONS [EXTENSIONS ...]] [--verbose] [--chat-buttons] [--idle-timeout IDLE_TIMEOUT] [--loader LOADER] [--cpu] [--auto-devices]
@@ -363,12 +208,12 @@
                  [--tensorcores] [--n_ctx N_CTX] [--threads THREADS] [--threads-batch THREADS_BATCH] [--no_mul_mat_q] [--n_batch N_BATCH] [--no-mmap] [--mlock] [--n-gpu-layers N_GPU_LAYERS]
                  [--tensor_split TENSOR_SPLIT] [--numa] [--logits_all] [--no_offload_kqv] [--cache-capacity CACHE_CAPACITY] [--row_split] [--streaming-llm] [--attention-sink-size ATTENTION_SINK_SIZE]
                  [--gpu-split GPU_SPLIT] [--autosplit] [--max_seq_len MAX_SEQ_LEN] [--cfg-cache] [--no_flash_attn] [--cache_8bit] [--cache_4bit] [--num_experts_per_token NUM_EXPERTS_PER_TOKEN]
-                 [--triton] [--no_inject_fused_attention] [--no_inject_fused_mlp] [--no_use_cuda_fp16] [--desc_act] [--disable_exllama] [--disable_exllamav2] [--wbits WBITS] [--model_type MODEL_TYPE]
-                 [--groupsize GROUPSIZE] [--pre_layer PRE_LAYER [PRE_LAYER ...]] [--checkpoint CHECKPOINT] [--monkey-patch] [--hqq-backend HQQ_BACKEND] [--deepspeed]
-                 [--nvme-offload-dir NVME_OFFLOAD_DIR] [--local_rank LOCAL_RANK] [--alpha_value ALPHA_VALUE] [--rope_freq_base ROPE_FREQ_BASE] [--compress_pos_emb COMPRESS_POS_EMB] [--listen]
-                 [--listen-port LISTEN_PORT] [--listen-host LISTEN_HOST] [--share] [--auto-launch] [--gradio-auth GRADIO_AUTH] [--gradio-auth-path GRADIO_AUTH_PATH] [--ssl-keyfile SSL_KEYFILE]
-                 [--ssl-certfile SSL_CERTFILE] [--api] [--public-api] [--public-api-id PUBLIC_API_ID] [--api-port API_PORT] [--api-key API_KEY] [--admin-key ADMIN_KEY] [--nowebui]
-                 [--multimodal-pipeline MULTIMODAL_PIPELINE]
+                 [--triton] [--no_inject_fused_mlp] [--no_use_cuda_fp16] [--desc_act] [--disable_exllama] [--disable_exllamav2] [--wbits WBITS] [--groupsize GROUPSIZE] [--no_inject_fused_attention]
+                 [--hqq-backend HQQ_BACKEND] [--deepspeed] [--nvme-offload-dir NVME_OFFLOAD_DIR] [--local_rank LOCAL_RANK] [--alpha_value ALPHA_VALUE] [--rope_freq_base ROPE_FREQ_BASE]
+                 [--compress_pos_emb COMPRESS_POS_EMB] [--listen] [--listen-port LISTEN_PORT] [--listen-host LISTEN_HOST] [--share] [--auto-launch] [--gradio-auth GRADIO_AUTH]
+                 [--gradio-auth-path GRADIO_AUTH_PATH] [--ssl-keyfile SSL_KEYFILE] [--ssl-certfile SSL_CERTFILE] [--api] [--public-api] [--public-api-id PUBLIC_API_ID] [--api-port API_PORT]
+                 [--api-key API_KEY] [--admin-key ADMIN_KEY] [--nowebui] [--multimodal-pipeline MULTIMODAL_PIPELINE] [--model_type MODEL_TYPE] [--pre_layer PRE_LAYER [PRE_LAYER ...]]
+                 [--checkpoint CHECKPOINT] [--monkey-patch]
 
 Text generation web UI
 
@@ -392,7 +237,7 @@
 
 Model loader:
   --loader LOADER                                Choose the model loader manually, otherwise, it will get autodetected. Valid options: Transformers, llama.cpp, llamacpp_HF, ExLlamav2_HF, ExLlamav2,
-                                                 AutoGPTQ, AutoAWQ, GPTQ-for-LLaMa, QuIP#.
+                                                 AutoGPTQ, AutoAWQ.
 
 Transformers/Accelerate:
   --cpu                                          Use the CPU to generate text. Warning: Training on CPU is extremely slow.
@@ -448,21 +293,16 @@
 
 AutoGPTQ:
   --triton                                       Use triton.
-  --no_inject_fused_attention                    Disable the use of fused attention, which will use less VRAM at the cost of slower inference.
   --no_inject_fused_mlp                          Triton mode only: disable the use of fused MLP, which will use less VRAM at the cost of slower inference.
   --no_use_cuda_fp16                             This can make models faster on some systems.
   --desc_act                                     For models that do not have a quantize_config.json, this parameter is used to define whether to set desc_act or not in BaseQuantizeConfig.
   --disable_exllama                              Disable ExLlama kernel, which can improve inference speed on some systems.
   --disable_exllamav2                            Disable ExLlamav2 kernel.
-
-GPTQ-for-LLaMa:
   --wbits WBITS                                  Load a pre-quantized model with specified precision in bits. 2, 3, 4 and 8 are supported.
-  --model_type MODEL_TYPE                        Model type of pre-quantized model. Currently LLaMA, OPT, and GPT-J are supported.
   --groupsize GROUPSIZE                          Group size.
-  --pre_layer PRE_LAYER [PRE_LAYER ...]          The number of layers to allocate to the GPU. Setting this parameter enables CPU offloading for 4-bit models. For multi-gpu, write the numbers separated
-                                                 by spaces, eg --pre_layer 30 60.
-  --checkpoint CHECKPOINT                        The path to the quantized checkpoint file. If not specified, it will be automatically detected.
-  --monkey-patch                                 Apply the monkey patch for using LoRAs with quantized models.
+
+AutoAWQ:
+  --no_inject_fused_attention                    Disable the use of fused attention, which will use less VRAM at the cost of slower inference.
 
 HQQ:
   --hqq-backend HQQ_BACKEND                      Backend for the HQQ loader. Valid options: PYTORCH, PYTORCH_COMPILE, ATEN.
@@ -500,7 +340,6 @@
 Multimodal:
   --multimodal-pipeline MULTIMODAL_PIPELINE      The multimodal pipeline to use. Examples: llava-7b, llava-13b.
 ```
->>>>>>> 6a1682aa
 
 </details>
 
