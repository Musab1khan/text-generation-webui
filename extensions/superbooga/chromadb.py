from typing import Optional

import chromadb
import posthog
import torch
from chromadb.config import Settings
from sentence_transformers import SentenceTransformer

from modules.logging_colors import logger

logger.info('Intercepting all calls to posthog :)')
posthog.capture = lambda *args, **kwargs: None


class Collecter():
    def __init__(self):
        pass

    def add(self, texts: list[str]):
        pass

    def get(self, search_strings: list[str], n_results: int) -> list[str]:
        pass

    def clear(self):
        pass


class Embedder():
    DEFAULT_DOCUMENT_TEMPLATE = '<|text|>'
    DEFAULT_QUERY_TEMPLATE = '<|text|>'

    def __init__(self, document_template: Optional[str] = None, query_template: Optional[str] = None):
        self.document_template = document_template or self.DEFAULT_DOCUMENT_TEMPLATE
        self.query_template = query_template or self.DEFAULT_QUERY_TEMPLATE

    def embed(self, text: str) -> list[torch.Tensor]:
        pass

    def embed_document(self, text: str) -> list[torch.Tensor]:
        pass

    def embed_query(self, text: str) -> list[torch.Tensor]:
        pass


class ChromaCollector(Collecter):
    def __init__(self, embedder: Embedder):
        super().__init__()
        self.chroma_client = chromadb.Client(Settings(anonymized_telemetry=False))
        self.embedder = embedder
        self.collection = self.chroma_client.create_collection(name="context", embedding_function=embedder.embed)
        self.ids = []

    def add(self, texts: list[str]):
        if len(texts) == 0:
            return

        self.ids = [f"id{i}" for i in range(len(texts))]
        embeddings = self.embedder.embed_document(texts)
        self.collection.add(documents=texts, embeddings=embeddings, ids=self.ids)

    def get_documents_ids_distances(self, search_strings: list[str], n_results: int):
        n_results = min(len(self.ids), n_results)
        if n_results == 0:
            return [], []

<<<<<<< HEAD
        search_embeddings = self.embedder.embed_query(search_strings)
        result = self.collection.query(query_embeddings=search_embeddings, n_results=n_results, include=['documents'])
=======
        result = self.collection.query(query_texts=search_strings, n_results=n_results, include=['documents', 'distances'])
>>>>>>> 35009c32
        documents = result['documents'][0]
        ids = list(map(lambda x: int(x[2:]), result['ids'][0]))
        distances = result['distances'][0]
        return documents, ids, distances

    # Get chunks by similarity
    def get(self, search_strings: list[str], n_results: int) -> list[str]:
        documents, _, _ = self.get_documents_ids_distances(search_strings, n_results)
        return documents

    # Get ids by similarity
    def get_ids(self, search_strings: list[str], n_results: int) -> list[str]:
        _, ids, _ = self.get_documents_ids_distances(search_strings, n_results)
        return ids

    # Get chunks by similarity and then sort by insertion order
    def get_sorted(self, search_strings: list[str], n_results: int) -> list[str]:
        documents, ids, _ = self.get_documents_ids_distances(search_strings, n_results)
        return [x for _, x in sorted(zip(ids, documents))]

    # Multiply distance by factor within [0, time_weight] where more recent is lower
    def apply_time_weight_to_distances(self, ids: list[int], distances: list[float], time_weight: float = 1.0) -> list[float]:
        if len(self.ids) <= 1:
            return distances.copy()

        return [distance * (1 - _id / (len(self.ids) - 1) * time_weight) for _id, distance in zip(ids, distances)]

    # Get ids by similarity and then sort by insertion order
    def get_ids_sorted(self, search_strings: list[str], n_results: int, n_initial: int = None, time_weight: float = 1.0) -> list[str]:
        do_time_weight = time_weight > 0
        if not (do_time_weight and n_initial is not None):
            n_initial = n_results
        elif n_initial == -1:
            n_initial = len(self.ids)

        if n_initial < n_results:
            raise ValueError(f"n_initial {n_initial} should be >= n_results {n_results}")

        _, ids, distances = self.get_documents_ids_distances(search_strings, n_initial)
        if do_time_weight:
            distances_w = self.apply_time_weight_to_distances(ids, distances, time_weight=time_weight)
            results = zip(ids, distances, distances_w)
            results = sorted(results, key=lambda x: x[2])[:n_results]
            results = sorted(results, key=lambda x: x[0])
            ids = [x[0] for x in results]

        return sorted(ids)

    def clear(self):
        self.collection.delete(ids=self.ids)
        self.ids = []


class SentenceTransformerEmbedder(Embedder):
    DEFAULT_MODEL_NAME_OR_PATH = "sentence-transformers/all-mpnet-base-v2"

    def __init__(self, model_name_or_path: Optional[str] = None, document_template: Optional[str] = None, query_template: Optional[str] = None) -> None:
        super().__init__(document_template=document_template, query_template=query_template)
        self.model = SentenceTransformer(model_name_or_path or self.DEFAULT_MODEL_NAME_OR_PATH)
        self.embed = self.model.encode

    def embed_document(self, text: str):
        if isinstance(text, str):
            text = [text]
        text = [self.document_template.replace('<|text|>', t) for t in text]
        return list(self.model.encode(text))

    def embed_query(self, text: str):
        if isinstance(text, str):
            text = [text]
        text = [self.query_template.replace('<|text|>', t) for t in text]
        return list(self.model.encode(text))


try:
    from InstructorEmbedding import INSTRUCTOR
    class InstructorEmbedder(Embedder):
        DEFAULT_MODEL_NAME_OR_PATH = "hkunlp/instructor-base"

        def __init__(self, model_name_or_path: Optional[str] = None, document_template: Optional[str] = None, query_template: Optional[str] = None) -> None:
            super().__init__(document_template=document_template, query_template=query_template)
            self.model = INSTRUCTOR(model_name_or_path or self.DEFAULT_MODEL_NAME_OR_PATH)
            self.embed = self.model.encode

        def embed_document(self, text: str):
            if isinstance(text, str):
                text = [text]
            text = [self.document_template.replace('<|text|>', t) for t in text]
            return list(self.model.encode(text))

        def embed_query(self, text: str):
            if isinstance(text, str):
                text = [text]
            text = [self.query_template.replace('<|text|>', t) for t in text]
            return list(self.model.encode(text))
except ImportError:
    pass


def get_default_embedder() -> Embedder:
    global embedder_default
    if not embedder_default:
        embedder_default = SentenceTransformerEmbedder()
    return embedder_default


def make_embedder(model_type: Optional[str] = None, **kwargs) -> Embedder:
    if not model_type:
        return get_default_embedder()
    elif model_type == 'sentence_transformer':
        return SentenceTransformerEmbedder(**kwargs)
    elif model_type == 'instructor':
        return InstructorEmbedder(**kwargs)
    else:
        raise ValueError("Unknown embedder model type specified. Only 'sentence_transformer' and 'instructor' are supported")


def make_collector(embedder: Optional[Embedder] = None):
    return ChromaCollector(embedder or get_default_embedder())


def add_chunks_to_collector(chunks, collector):
    collector.clear()
    collector.add(chunks)


embedder = SentenceTransformerEmbedder()<|MERGE_RESOLUTION|>--- conflicted
+++ resolved
@@ -65,12 +65,8 @@
         if n_results == 0:
             return [], []
 
-<<<<<<< HEAD
         search_embeddings = self.embedder.embed_query(search_strings)
-        result = self.collection.query(query_embeddings=search_embeddings, n_results=n_results, include=['documents'])
-=======
-        result = self.collection.query(query_texts=search_strings, n_results=n_results, include=['documents', 'distances'])
->>>>>>> 35009c32
+        result = self.collection.query(query_embeddings=search_embeddings, n_results=n_results, include=['documents', 'distances'])
         documents = result['documents'][0]
         ids = list(map(lambda x: int(x[2:]), result['ids'][0]))
         distances = result['distances'][0]
