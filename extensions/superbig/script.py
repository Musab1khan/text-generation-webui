<<<<<<< HEAD
import textwrap
from .provider import PseudocontextProvider
import gradio as gr
=======
import gradio as gr

from modules import shared

from .provider import PseudocontextProvider, make_instruct_provider
>>>>>>> edb841ee

provider = PseudocontextProvider()

data = ''

def input_modifier(string):
    """
    This function is applied to your text inputs before
    they are fed into the model.
    """

<<<<<<< HEAD
    return provider.with_pseudocontext(string)

def ui():
    with gr.Accordion("Extension Configuration", open=False):
        with gr.Tab("Changelog"):
            gr.Markdown(textwrap.dedent("""
            ## Changelog
            v0.0.1-alpha
            - Added 'best source' searching to find the best source among all added sources
            - Condensed the formatted prompts to a single type
            - Modified the project structure to make it easy to export as a package
            """).strip())
        with gr.Tab('Info'):
            gr.Markdown(textwrap.dedent("""
            # SuperBIG
            This extension has two parts:
            - Pseudocontext: Adds a virtual context on top of your real context, so you can use as many characters/tokens as you want in your input!
            - (TBD) Focus: Adds operations that optimizes your context for your model (Not implemented yet!)
            
            ## Quick FAQ
            - I want to add documents such as TXTs, PDFs, or HTMLs to my context:
                You can write filepaths and urls directly in the context: 
                1. Head to `Settings > Injection`
                2. Check `Allow sources to be inferred from raw text`
                3. Make sure to review the default selections. You can uncheck any patterns you don't want SuperBIG to automatically infer
                4. Type a path/URL anywhere in your prompt and hit generate!
                
                Alternatively, you can add sources and manage them manually: 
                1. Head to the `Sources` tab and add whatever sources you'd like to use. Give your source a name that will be used to inject it into the prompt
                2. Look at the list of sources, taking note of the source name. Copy the source name into your prompt wherever you'd like it to be injected
                3. Hit Generate!
                
            - How can I see what SuperBIG is doing under-the-hood?
                You can enable logging in the `Settings` tab:
                1. Head to `Settings > Logging` and configure the settings based on your preferred log verbosity
                2. You can also view Logs in the Log Viewer (Settings > Logging > Log Viewer)
            
            - How much memory is this consuming?
                You can view memory consumption and tune performance in `Settings`:
                1. Head to `Settings > Performance`
                2. The `Database` section contains info on resources consumed by the in-memory database
                3. `Tokens` gives you information on each generation, including both the virtual and real number of tokens
            """).strip())
        with gr.Tab('Sources'):
            pass
        with gr.Tab('Settings'):
            pass
=======
    # Use data here
    print(len(data), repr(data))

    return instruct_provider.with_pseudocontext(string)

def ui():
    if shared.is_chat():
        # Chat mode has to be handled differently, probably using a custom_generate_chat_prompt
        pass
    else:
        data_input = gr.Textbox(lines=20, label='Input data')
        data_input.change(lambda x: globals().update(data=x), data_input, None)
>>>>>>> edb841ee
<|MERGE_RESOLUTION|>--- conflicted
+++ resolved
@@ -1,14 +1,6 @@
-<<<<<<< HEAD
 import textwrap
 from .provider import PseudocontextProvider
 import gradio as gr
-=======
-import gradio as gr
-
-from modules import shared
-
-from .provider import PseudocontextProvider, make_instruct_provider
->>>>>>> edb841ee
 
 provider = PseudocontextProvider()
 
@@ -20,7 +12,6 @@
     they are fed into the model.
     """
 
-<<<<<<< HEAD
     return provider.with_pseudocontext(string)
 
 def ui():
@@ -67,18 +58,4 @@
         with gr.Tab('Sources'):
             pass
         with gr.Tab('Settings'):
-            pass
-=======
-    # Use data here
-    print(len(data), repr(data))
-
-    return instruct_provider.with_pseudocontext(string)
-
-def ui():
-    if shared.is_chat():
-        # Chat mode has to be handled differently, probably using a custom_generate_chat_prompt
-        pass
-    else:
-        data_input = gr.Textbox(lines=20, label='Input data')
-        data_input.change(lambda x: globals().update(data=x), data_input, None)
->>>>>>> edb841ee
+            pass