import time
from pathlib import Path

import gradio as gr
import torch
<<<<<<< HEAD
from modules import chat, shared, tts_preprocessor
=======

from extensions.silero_tts import tts_preprocessor
from modules import chat, shared
from modules.utils import gradio
>>>>>>> 63ece462

torch._C._jit_set_profiling_mode(False)


model = None
params = {
    'activate': True,
    'speaker': 'en_56',
    'language': 'en',
    'model_id': 'v3_en',
    'sample_rate': 48000,
    'device': 'cpu',
    'show_text': False,
    'autoplay': True,
    'voice_pitch': 'medium',
    'voice_speed': 'medium',
    'local_cache_path': ''  # User can override the default cache path to something other via settings.json
}

current_params = params.copy()
voices_by_gender = ['en_99', 'en_45', 'en_18', 'en_117', 'en_49', 'en_51', 'en_68', 'en_0', 'en_26', 'en_56', 'en_74', 'en_5', 'en_38', 'en_53', 'en_21', 'en_37', 'en_107', 'en_10', 'en_82', 'en_16', 'en_41', 'en_12', 'en_67', 'en_61', 'en_14', 'en_11', 'en_39', 'en_52', 'en_24', 'en_97', 'en_28', 'en_72', 'en_94', 'en_36', 'en_4', 'en_43', 'en_88', 'en_25', 'en_65', 'en_6', 'en_44', 'en_75', 'en_91', 'en_60', 'en_109', 'en_85', 'en_101', 'en_108', 'en_50', 'en_96', 'en_64', 'en_92', 'en_76', 'en_33', 'en_116', 'en_48', 'en_98', 'en_86', 'en_62', 'en_54', 'en_95', 'en_55', 'en_111', 'en_3', 'en_83', 'en_8', 'en_47', 'en_59', 'en_1', 'en_2', 'en_7', 'en_9', 'en_13', 'en_15', 'en_17', 'en_19', 'en_20', 'en_22', 'en_23', 'en_27', 'en_29', 'en_30', 'en_31', 'en_32', 'en_34', 'en_35', 'en_40', 'en_42', 'en_46', 'en_57', 'en_58', 'en_63', 'en_66', 'en_69', 'en_70', 'en_71', 'en_73', 'en_77', 'en_78', 'en_79', 'en_80', 'en_81', 'en_84', 'en_87', 'en_89', 'en_90', 'en_93', 'en_100', 'en_102', 'en_103', 'en_104', 'en_105', 'en_106', 'en_110', 'en_112', 'en_113', 'en_114', 'en_115']
voice_pitches = ['x-low', 'low', 'medium', 'high', 'x-high']
voice_speeds = ['x-slow', 'slow', 'medium', 'fast', 'x-fast']

# Used for making text xml compatible, needed for voice pitch and speed control
table = str.maketrans({
    "<": "&lt;",
    ">": "&gt;",
    "&": "&amp;",
    "'": "&apos;",
    '"': "&quot;",
})


def xmlesc(txt):
    return txt.translate(table)


def load_model():
    torch_cache_path = torch.hub.get_dir() if params['local_cache_path'] == '' else params['local_cache_path']
    model_path = torch_cache_path + "/snakers4_silero-models_master/src/silero/model/" + params['model_id'] + ".pt"
    if Path(model_path).is_file():
        print(f'\nUsing Silero TTS cached checkpoint found at {torch_cache_path}')
        model_temp, example_text = torch.hub.load(repo_or_dir=torch_cache_path + '/snakers4_silero-models_master/', model='silero_tts', language=params['language'], speaker=params['model_id'], source='local', path=model_path, force_reload=True)
    else:
        print(f'\nSilero TTS cache not found at {torch_cache_path}. Attempting to download...')
        model_temp, example_text = torch.hub.load(repo_or_dir='snakers4/silero-models', model='silero_tts', language=params['language'], speaker=params['model_id'])
    model_temp.to(params['device'])
    return model_temp


def remove_tts_from_history(history):
    for i, entry in enumerate(history['internal']):
        history['visible'][i] = [history['visible'][i][0], entry[1]]

    return history


def toggle_text_in_history(history):
    for i, entry in enumerate(history['visible']):
        visible_reply = entry[1]
        if visible_reply.startswith('<audio'):
            if params['show_text']:
                reply = history['internal'][i][1]
                history['visible'][i] = [history['visible'][i][0], f"{visible_reply.split('</audio>')[0]}</audio>\n\n{reply}"]
            else:
                history['visible'][i] = [history['visible'][i][0], f"{visible_reply.split('</audio>')[0]}</audio>"]

    return history


def state_modifier(state):
    if not params['activate']:
        return state

    state['stream'] = False
    return state


def input_modifier(string, state):
    if not params['activate']:
        return string

    shared.processing_message = "*Is recording a voice message...*"
    return string


def history_modifier(history):
    # Remove autoplay from the last reply
    if len(history['internal']) > 0:
        history['visible'][-1] = [
            history['visible'][-1][0],
            history['visible'][-1][1].replace('controls autoplay>', 'controls>')
        ]

    return history


<<<<<<< HEAD
def output_modifier(string):
    global model, current_params
=======
def output_modifier(string, state):
    global model, current_params, streaming_state
>>>>>>> 63ece462
    for i in params:
        if params[i] != current_params[i]:
            model = load_model()
            current_params = params.copy()
            break

    if not params['activate']:
        return string

    original_string = string
    string = tts_preprocessor.preprocess_all(string)

    if string == '':
        string = '*Empty reply, try regenerating*'
    else:
        output_file = Path(f'extensions/silero_tts/outputs/{state["character_menu"]}_{int(time.time())}.wav')
        prosody = '<prosody rate="{}" pitch="{}">'.format(params['voice_speed'], params['voice_pitch'])
        silero_input = f'<speak>{prosody}{xmlesc(string)}</prosody></speak>'
        model.save_wav(ssml_text=silero_input, speaker=params['speaker'], sample_rate=int(params['sample_rate']), audio_path=str(output_file))

        autoplay = 'autoplay' if params['autoplay'] else ''
        string = f'<audio src="file/{output_file.as_posix()}" controls {autoplay}></audio>'
        if params['show_text']:
            string += f'\n\n{original_string}'

    shared.processing_message = "*Is typing...*"
    return string


def setup():
    global model
    model = load_model()


def ui():
    # Gradio elements
    with gr.Accordion("Silero TTS"):
        with gr.Row():
            activate = gr.Checkbox(value=params['activate'], label='Activate TTS')
            autoplay = gr.Checkbox(value=params['autoplay'], label='Play TTS automatically')

        show_text = gr.Checkbox(value=params['show_text'], label='Show message text under audio player')
        voice = gr.Dropdown(value=params['speaker'], choices=voices_by_gender, label='TTS voice')
        with gr.Row():
            v_pitch = gr.Dropdown(value=params['voice_pitch'], choices=voice_pitches, label='Voice pitch')
            v_speed = gr.Dropdown(value=params['voice_speed'], choices=voice_speeds, label='Voice speed')

        with gr.Row():
            convert = gr.Button('Permanently replace audios with the message texts')
            convert_cancel = gr.Button('Cancel', visible=False)
            convert_confirm = gr.Button('Confirm (cannot be undone)', variant="stop", visible=False)

        gr.Markdown('[Click here for Silero audio samples](https://oobabooga.github.io/silero-samples/index.html)')

    if shared.is_chat():
        # Convert history with confirmation
        convert_arr = [convert_confirm, convert, convert_cancel]
        convert.click(lambda: [gr.update(visible=True), gr.update(visible=False), gr.update(visible=True)], None, convert_arr)
        convert_confirm.click(
            lambda: [gr.update(visible=False), gr.update(visible=True), gr.update(visible=False)], None, convert_arr).then(
            remove_tts_from_history, gradio('history'), gradio('history')).then(
            chat.save_persistent_history, gradio('history', 'character_menu', 'mode'), None).then(
            chat.redraw_html, shared.reload_inputs, gradio('display'))

        convert_cancel.click(lambda: [gr.update(visible=False), gr.update(visible=True), gr.update(visible=False)], None, convert_arr)

        # Toggle message text in history
        show_text.change(
            lambda x: params.update({"show_text": x}), show_text, None).then(
            toggle_text_in_history, gradio('history'), gradio('history')).then(
            chat.save_persistent_history, gradio('history', 'character_menu', 'mode'), None).then(
            chat.redraw_html, shared.reload_inputs, gradio('display'))

    # Event functions to update the parameters in the backend
    activate.change(lambda x: params.update({"activate": x}), activate, None)
    autoplay.change(lambda x: params.update({"autoplay": x}), autoplay, None)
    voice.change(lambda x: params.update({"speaker": x}), voice, None)
    v_pitch.change(lambda x: params.update({"voice_pitch": x}), v_pitch, None)
    v_speed.change(lambda x: params.update({"voice_speed": x}), v_speed, None)<|MERGE_RESOLUTION|>--- conflicted
+++ resolved
@@ -3,14 +3,9 @@
 
 import gradio as gr
 import torch
-<<<<<<< HEAD
+
 from modules import chat, shared, tts_preprocessor
-=======
-
-from extensions.silero_tts import tts_preprocessor
-from modules import chat, shared
 from modules.utils import gradio
->>>>>>> 63ece462
 
 torch._C._jit_set_profiling_mode(False)
 
@@ -109,13 +104,8 @@
     return history
 
 
-<<<<<<< HEAD
-def output_modifier(string):
+def output_modifier(string, state):
     global model, current_params
-=======
-def output_modifier(string, state):
-    global model, current_params, streaming_state
->>>>>>> 63ece462
     for i in params:
         if params[i] != current_params[i]:
             model = load_model()
