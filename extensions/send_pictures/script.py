import base64
from io import BytesIO
import os

import gradio as gr
import tensorflow as tf
from modules import chat, shared
import torch
from transformers import BlipForConditionalGeneration, BlipProcessor, ViTFeatureExtractor, AutoTokenizer, \
    VisionEncoderDecoderModel
import time

<<<<<<< HEAD
# It does take some effort to install DeepDanbooru, so not everyone will want or need it.
try:
    import deepdanbooru as dd
except ImportError:
    deepdanbooru_installed = False
    print('Could not import deepdanbooru module - proceeding without it')
else:
    deepdanbooru_installed = True

# Parameters which can be customized in settings.json of webui
params = {
    'networks': [],
    'segment': False,
    'booru_model_path': 'repositories/DeepDanbooru/deepdanbooru/model/v3/',
    'booru_h5': 'model-resnet_custom_v3.h5',
    'booru_tags': 'tags.txt',
    'booru_cutoff': 0.75
}

# Indicate img2txt model from Huggingface using these strings ("user/model" syntax)
model_str = "Salesforce/blip-image-captioning-large"
model_str_alt = "nlpconnect/vit-gpt2-image-captioning"
booru_str = "DeepDanbooru"
=======
from modules import chat, shared
from modules.ui import gather_interface_values
>>>>>>> ddbd237e

# If 'state' is True, will hijack the next chat generation with
# custom input text given by 'value' in the format [text, visible_text]
input_hijack = {
    'state': False,
    'value': ["", ""]
}

# Initialize BLIP model
processor = BlipProcessor.from_pretrained(model_str)
model = BlipForConditionalGeneration.from_pretrained(model_str, torch_dtype=torch.float32).to("cpu")

# Initialize Vit-GPT2 model
feature_extractor = ViTFeatureExtractor.from_pretrained(model_str_alt)
tokenizer = AutoTokenizer.from_pretrained(model_str_alt)
model_alt = VisionEncoderDecoderModel.from_pretrained(model_str_alt, torch_dtype=torch.float32).to("cpu")
model_alt.eval()


# Function to initialize DeepBooru model
def booru_init():
    with tf.device('/cpu:0'):
        booru_tags = dd.data.load_tags(params['booru_model_path'] + params['booru_tags'])
        booru_model = tf.keras.models.load_model(params['booru_model_path'] + params['booru_h5'], compile=False)

    return booru_model, booru_tags


# Function for image cropping
def image_crop(image, x_pieces, y_pieces):
    sections = []
    image_width, image_height = image.size
    height = image_height // y_pieces
    width = image_width // x_pieces

    for i in range(0, y_pieces):
        for j in range(0, x_pieces):
            box = (j * width, i * height, (j + 1)
                   * width, (i + 1) * height)
            section = image.crop(box)
            sections.append(section)

    return sections


# Function for vit-gpt2 captioning
def predict(image):
    pixel_values = feature_extractor(images=image, return_tensors="pt").pixel_values

    with torch.no_grad():
        output_ids = model_alt.generate(pixel_values, max_length=24, num_beams=4,
                                        return_dict_in_generate=True).sequences

    preds = tokenizer.batch_decode(output_ids, skip_special_tokens=True)
    preds = [pred.strip() for pred in preds]

    return preds


# Function for BLIP captioning
def caption_image(raw_image):
    inputs = processor(raw_image.convert('RGB'), return_tensors="pt").to("cpu", torch.float32)
    inputs_alt = predict(raw_image.convert('RGB'))
    out = model.generate(**inputs, max_new_tokens=24)

    return processor.decode(out[0], skip_special_tokens=True)


# Function for tagging with DeepDanbooru
def tags(raw_image):
    raw_image.save("send_pictures_cache.png")

    no_tags_string = 'is something that could not be described'
    h5_path = params['booru_model_path'] + params['booru_h5']
    tags_path = params['booru_model_path'] + params['booru_tags']
    path_fail = False

    # Check that required DeepBooru model files are in place
    if not os.path.isdir(params['booru_model_path']):
        print('No such directory ' + params['booru_model_path'])
        path_fail = True
    else:
        if not os.path.isfile(h5_path):
            print('*.h5 file not found: ' + params['booru_h5'] +
                  '. Make sure it is in the same directory as the model.')
            path_fail = True
        if not os.path.isfile(tags_path):
            print('Tags file not found: ' + params['booru_tags'] +
                  '. Make sure it is in the same directory as the model.')
            path_fail = True

    if path_fail:
        print('DeepBooru tagging could not be initiated')
        return no_tags_string

    with tf.device('/cpu:0'):
        taglist = ''
        booru_model, booru_tags = booru_init()
        dd_out = dd.commands.evaluate_image("send_pictures_cache.png", booru_model, booru_tags, params['booru_cutoff'])

        for tag, score in dd_out:
            if taglist != '':
                taglist += ', '
            taglist += f'{tag}'

    return taglist


# Return descriptions based on the selected inference method
def infer(image):
    networks = params['networks']
    out = ''

    if model_str in networks:
        out += caption_image(image)

    if model_str_alt in networks:
        if out != '':
            out += ', or maybe '
        out += predict(image)[0]

    if booru_str in networks:
        if out != '':
            out += '; '
        out += f'described though tags as follows: {tags(image)}'

    return out


# Function determining UI output and the text passed to the LLM
def generate_chat_picture(picture, name1, name2):
    networks = params['networks']
    do_segment = params['segment']

    # What the user sees as the message they sent in chat
    visible_text = f'*{name1} sent {name2} a picture*'
    # visible_text = f'<img src="data:image/jpeg;base64,{img_str}" alt="{text}">\n'
    # Commented out because HTML is appearing as plain text in the current build

    # Prepare the plain language prompt wrapper for the captions with an intro
    text = f'*{name1} sent {name2} a picture. '

    # Escape if no inference options are selected
    if not opts_selected(networks):
        return f' Unfortunately, {name2} was not able to receive it.*', f'*Image not sent. Please select at least one inference network to use.*'

    # Captioning execution timer start
    start = time.time()

    if do_segment:
        text += f'{name2} sees indistinct impressions of different parts of that picture. They may conflict, but things that overlap in these impressions are probably actually in the picture {name2} saw:\n'

        # Segment image into two horizontal strips and two vertical strips, storing the segments in a unidimensional array of images
        splitImage = image_crop(picture, 1, 2)
        splitImage.extend(image_crop(picture, 2, 1))

        # Produce and merge in segment captions wrapped in plain language.
        #      TODO: Consider procedural generation to enable an arbitrary number of horizontal and vertical strips.
        #            This would require optimization of the plain language prompt wrapper for scalability.
        text += f'The top of the picture makes {name2} think the whole picture is {infer(splitImage[0])}.\n'
        text += f'The bottom of the picture makes {name2} think the whole picture is {infer(splitImage[1])}.\n'
        text += f'The left of the picture makes {name2} think the whole picture is {infer(splitImage[2])}.\n'
        text += f'The right of the picture makes {name2} think the whole picture is {infer(splitImage[3])}.\n'

        # Alternative code for splitting the image into an arbitrary number of non-overlapping rectangles - gives inferior performance in informal testing
        # for i in range(len(splitImage)):
        #   text += f'{i+1}. {caption_image(splitImage[i])}; {predict(splitImage[i])[0]}. \n'

    # Whole image caption
    text += f'\nFrom a distance, {name2} thinks the whole picture looks like {infer(picture)}. {name2} '

    # Wrapper branching depending on which networks and whether segmentation were used
    if model_str in networks or model_str_alt in networks or do_segment:
        text += 'puts all this information together in order to understand the whole picture they were sent'
        if model_str in networks:
            text += ', and '
        else:
            text += '. '
    if model_str in networks:
        text += 'strings the tags together into a full english description of the image. '

    # Wrapper outro
    text += f'{name2} then begins to describe the picture to {name1} without making up any details.*'

    # Captioning execution timer stop and print
    caption_time = time.time() - start
    print(f'Image captioning prompt generated in {round(caption_time, 2)} seconds')

    # Lower the resolution of sent images for the chat, otherwise the log size gets out of control quickly with all the base64 values in visible history
    picture.thumbnail((300, 300))
    buffer = BytesIO()
    picture.save(buffer, format="JPEG")
    img_str = base64.b64encode(buffer.getvalue()).decode('utf-8')

    return text, visible_text


# Function checking for an inference option configuration
def opts_selected(param_list):
    if len(param_list) > 0 and param_list != ['']:
        return True
    else:
        return False

    # Function defining UI behavior


def ui():
    if deepdanbooru_installed:
        networks = gr.CheckboxGroup(
            [model_str, model_str_alt, booru_str],
            value=params['networks'],
            label='Inference Networks',
            info='Infer image contents from a combination of tagging and captioning methods.'
        )
    else:
        networks = gr.CheckboxGroup(
            [model_str, model_str_alt],
            value=params['networks'],
            label='Inference Networks',
            info='Infer image contents from a combination of tagging and captioning methods.'
        )

    do_segment = gr.Checkbox(
        value=False,
        label='Use image strip analysis (~5x slower and uses 3-5x more context. Usually gives better output)'
    )

    picture_select = gr.Image(
        label='Send a picture',
        type='pil',
        visible=True
    )

    with gr.Accordion(label="DeepDanbooru Settings", visible=deepdanbooru_installed):
        booru_args = [
            gr.Slider(
                label="Score cutoff value",
                maximum=1,
                value=params['booru_cutoff'],
                step=0.05,
                info='Tags scoring below this value will not be included in the prompt.'
            ),
            gr.Textbox(
                label="Path to DeepDanbooru Model",
                info="Relative to text-generation-webui",
                lines=1,
                value=params['booru_model_path'],
                interactive=True
            ),
            gr.Textbox(
                label="Model",
                info="Name of model file (*.h5)",
                lines=1,
                value=params['booru_h5'],
                interactive=True
            ),
            gr.Textbox(
                label="Tags",
                info="Name of tags file (*.txt)",
                lines=1,
                value=params['booru_tags'],
                interactive=True
            )
        ]

    # function_call = 'chat.cai_chatbot_wrapper' if shared.args.chat else 'chat.chatbot_wrapper'
    function_call = 'chat.cai_chatbot_wrapper' if shared.args.chat else 'chat.chatbot_wrapper'

    # Event functions to update the parameters in the backend
    networks.change(lambda x: params.update({"networks": x}), networks, None)
    do_segment.change(lambda x: params.update({"segment": x}), do_segment, None)
    booru_args[0].change(lambda x: params.update({"booru_cutoff": x}), booru_args[0], None)
    booru_args[1].change(lambda x: params.update({"booru_model_path": x}), booru_args[1], None)
    booru_args[2].change(lambda x: params.update({"booru_h5": x}), booru_args[2], None)
    booru_args[3].change(lambda x: params.update({"booru_tags": x}), booru_args[3], None)

<<<<<<< HEAD
    # Prepare the hijack with custom inputs
    picture_select.upload(lambda picture, name1, name2: input_hijack.update(
        {"state": True, "value": generate_chat_picture(picture, name1, name2)}),
                          [picture_select, shared.gradio['name1'], shared.gradio['name2']], None)

    # Call the generation function
    picture_select.upload(eval(function_call), shared.input_params, shared.gradio['display'],
                          show_progress=shared.args.no_stream)

    # Clear the picture from the upload field
    picture_select.upload(lambda: None, [], [picture_select], show_progress=False)
=======
    # Prepare the input hijack, update the interface values, call the generation function, and clear the picture
    picture_select.upload(
        lambda picture, name1, name2: input_hijack.update({"state": True, "value": generate_chat_picture(picture, name1, name2)}), [picture_select, shared.gradio['name1'], shared.gradio['name2']], None).then(
        gather_interface_values, [shared.gradio[k] for k in shared.input_elements], shared.gradio['interface_state']).then(
        chat.cai_chatbot_wrapper, shared.input_params, shared.gradio['display'], show_progress=shared.args.no_stream).then(
        lambda: None, None, picture_select, show_progress=False)
>>>>>>> ddbd237e
<|MERGE_RESOLUTION|>--- conflicted
+++ resolved
@@ -5,12 +5,12 @@
 import gradio as gr
 import tensorflow as tf
 from modules import chat, shared
+from modules.ui import gather_interface_values
 import torch
 from transformers import BlipForConditionalGeneration, BlipProcessor, ViTFeatureExtractor, AutoTokenizer, \
     VisionEncoderDecoderModel
 import time
 
-<<<<<<< HEAD
 # It does take some effort to install DeepDanbooru, so not everyone will want or need it.
 try:
     import deepdanbooru as dd
@@ -34,10 +34,6 @@
 model_str = "Salesforce/blip-image-captioning-large"
 model_str_alt = "nlpconnect/vit-gpt2-image-captioning"
 booru_str = "DeepDanbooru"
-=======
-from modules import chat, shared
-from modules.ui import gather_interface_values
->>>>>>> ddbd237e
 
 # If 'state' is True, will hijack the next chat generation with
 # custom input text given by 'value' in the format [text, visible_text]
@@ -315,23 +311,10 @@
     booru_args[2].change(lambda x: params.update({"booru_h5": x}), booru_args[2], None)
     booru_args[3].change(lambda x: params.update({"booru_tags": x}), booru_args[3], None)
 
-<<<<<<< HEAD
-    # Prepare the hijack with custom inputs
-    picture_select.upload(lambda picture, name1, name2: input_hijack.update(
-        {"state": True, "value": generate_chat_picture(picture, name1, name2)}),
-                          [picture_select, shared.gradio['name1'], shared.gradio['name2']], None)
-
-    # Call the generation function
-    picture_select.upload(eval(function_call), shared.input_params, shared.gradio['display'],
-                          show_progress=shared.args.no_stream)
-
-    # Clear the picture from the upload field
-    picture_select.upload(lambda: None, [], [picture_select], show_progress=False)
-=======
     # Prepare the input hijack, update the interface values, call the generation function, and clear the picture
     picture_select.upload(
         lambda picture, name1, name2: input_hijack.update({"state": True, "value": generate_chat_picture(picture, name1, name2)}), [picture_select, shared.gradio['name1'], shared.gradio['name2']], None).then(
         gather_interface_values, [shared.gradio[k] for k in shared.input_elements], shared.gradio['interface_state']).then(
         chat.cai_chatbot_wrapper, shared.input_params, shared.gradio['display'], show_progress=shared.args.no_stream).then(
         lambda: None, None, picture_select, show_progress=False)
->>>>>>> ddbd237e
+        