--- conflicted
+++ resolved
@@ -3,8 +3,8 @@
 
 import numpy as np
 import gradio as gr
+from modules import chat, shared
 import torch
-<<<<<<< HEAD
 import requests
 from PIL import Image
 from transformers import BlipForConditionalGeneration, BlipProcessor, ViTFeatureExtractor, AutoTokenizer, VisionEncoderDecoderModel
@@ -14,11 +14,6 @@
 # Indicate img2txt model from Huggingface using these strings ("user/model" syntax)
 model_str = "Salesforce/blip-image-captioning-large"
 model_str_alt = "nlpconnect/vit-gpt2-image-captioning"
-=======
-from transformers import BlipForConditionalGeneration, BlipProcessor
->>>>>>> 20b8ca44
-
-from modules import chat, shared
 
 # If 'state' is True, will hijack the next chat generation with
 # custom input text given by 'value' in the format [text, visible_text]
