from pathlib import Path

import gradio as gr

from modules.html_generator import get_image_cache
from modules.shared import gradio


def generate_css():
    css = """
      .character-gallery .gallery {
        margin: 1rem 0;
        display: grid !important;
        grid-template-columns: repeat(auto-fit, minmax(150px, 1fr));
        grid-column-gap: 0.4rem;
        grid-row-gap: 1.2rem;
        padding: 0;
      }

      .character-gallery > .label {
        display: none !important;
      }

      .character-gallery button.gallery-item {
        display: contents;
      }

      .character-container {
        cursor: pointer;
        text-align: center;
        position: relative;
        opacity: 0.85;
      }

      .character-container:hover {
        opacity: 1;
      }

      .character-container .placeholder, .character-container img {
        width: 150px;
        height: 200px;
        background-color: gray;
        object-fit: cover;
        margin: 0 auto;
        border-radius: 1rem;
        border: 3px solid white;
        box-shadow: 3px 3px 6px 0px rgb(0 0 0 / 50%);
      }

      .character-name {
        margin-top: 0.3rem;
        display: block;
        font-size: 1rem;
        line-height: 1.2rem;
        font-weight: 600;
        overflow-wrap: anywhere;

        transition-duration: 300ms;
        transition-property: top font-size;
        transition-timing-function: ease-out;
        position: relative;
        top: 0rem;
        text-align: center;
        width: 100%;
      }

      .character-container > img {
        transition-duration: 300ms;
        transition-property: transform, box-shadow;
        transition-timing-function: ease-out;
        transform: rotate3d(1, 1, 1, 0deg) scale3d(1, 1, 1);
      }

      .character-container > div {
        position: relative;
        width: 100%;

      }

      .character-container > img:hover {
        transition-duration: 150ms;
        box-shadow: 0 5px 20px 5px #00000044;
        transform: rotate3d(1, 1, 1, 2deg);
      }

      .character-container > img.character-selected {
        transition-duration: 150ms;
        box-shadow: 0 5px 20px 5px #00000088;
        transform: scale3d(1.04, 1.04, 1.04)
      }

      .character-container > img.character-selected + div .character-name {
        transition-duration: 150ms;
        font-size: 1.05rem;
        top: 0.3rem;
      }
    """
    return css


def generate_js():
    js = """
    function loadjs() {
      document.querySelector("script#character-gallery-script")?.remove();

      var js = document.createElement("script");
      js.id = "character-gallery-script"
      js.textContent = `
        function checkActive(e) {
          let element = document.querySelector(".character-container > img.character-selected");
          element?.classList.remove("character-selected");
          e.currentTarget.querySelector("img").classList.add("character-selected");
        }
      `;
      document.head.appendChild(js);

      function update() {
        let element = document.querySelector(".character-container > img.character-selected");
        element?.classList.remove("character-selected");
        let currentCharacter = document.querySelector("div#character-menu span.single-select")?.innerText;
        document.querySelector(".character-container[item-data=\\""+currentCharacter+"\\"] img")?.classList.add("character-selected")
      }
      
      document.querySelectorAll("div.character-gallery div.paginate > button").forEach(
        e => e.addEventListener("click", update)
      )

      update();
      //alert("JS Inserted");
    }
    loadjs();
    """
    return js


def generate_html():
    cards = []
    # Iterate through files in image folder
    for file in sorted(Path("characters").glob("*")):
<<<<<<< HEAD
        if file.name.endswith(".json"):
            character = file.name.replace(".json", "")
            container_html = f'<div class="character-container" item-data="{character}" onclick="checkActive(event)">'
=======
        if file.suffix in [".json", ".yml", ".yaml"]:
            character = file.stem
            container_html = f'<div class="character-container">'
>>>>>>> 8b442305
            image_html = "<div class='placeholder'></div>"

            for i in [
                    f"characters/{character}.png",
                    f"characters/{character}.jpg",
                    f"characters/{character}.jpeg",
                    ]:

                path = Path(i)
                if path.exists():
                    try:
                        image_html = f'<img src="file/{get_image_cache(path)}">'
                        break
                    except:
                        continue

            container_html += f'{image_html} <div><span class="character-name">{character}</span></div>'
            container_html += "</div>"
            cards.append([container_html, character])

    return cards


def select_character(evt: gr.SelectData):
    return (evt.value[1])


def ui():
    with gr.Accordion("Character gallery", open=False):
        update = gr.Button("Refresh")
        gr.HTML(value="<style>"+generate_css()+"</style>"+f"<img src onerror='{generate_js()}'>")
        gallery = gr.Dataset(components=[gr.HTML(visible=False)],
            label="",
            samples=generate_html(),
            elem_classes=["character-gallery"],
            samples_per_page=50
        )
    update.click(generate_html, [], gallery)
    gallery.select(select_character, None, gradio['character_menu'])<|MERGE_RESOLUTION|>--- conflicted
+++ resolved
@@ -137,15 +137,9 @@
     cards = []
     # Iterate through files in image folder
     for file in sorted(Path("characters").glob("*")):
-<<<<<<< HEAD
-        if file.name.endswith(".json"):
-            character = file.name.replace(".json", "")
-            container_html = f'<div class="character-container" item-data="{character}" onclick="checkActive(event)">'
-=======
         if file.suffix in [".json", ".yml", ".yaml"]:
             character = file.stem
-            container_html = f'<div class="character-container">'
->>>>>>> 8b442305
+            container_html = f'<div class="character-container" item-data="{character}" onclick="checkActive(event)">'
             image_html = "<div class='placeholder'></div>"
 
             for i in [
