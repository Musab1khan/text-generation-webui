.*(llama|alpac|vicuna|guanaco|koala|llava|wizardlm|metharme|pygmalion-7b|wizard-mega|openbuddy|vigogne|h2ogpt-research|manticore):
  model_type: 'llama'
.*(opt-|opt_|opt1|opt3|optfor|galactica|galpaca|pygmalion-350m):
  model_type: 'opt'
.*(gpt-j|gptj|gpt4all-j|malion-6b|pygway|pygmalion-6b|dolly-v1):
  model_type: 'gptj'
.*(gpt-neox|koalpaca-polyglot|polyglot.*koalpaca|polyglot-ko|polyglot_ko|pythia|stablelm|incite|dolly-v2|polycoder|h2ogpt-oig|h2ogpt-oasst1|h2ogpt-gm):
  model_type: 'gpt_neox'
.*llama:
  model_type: 'llama'
.*bloom:
  model_type: 'bloom'
llama-65b-gptq-3bit:
  groupsize: 'None'
.*(4bit|int4):
  wbits: 4
.*(3bit|int3):
  wbits: 3
.*(-2bit|_2bit|int2-):
  wbits: 2
.*(-1bit|_1bit|int1-):
  wbits: 1
.*(8bit|int8):
  wbits: 8
.*(-7bit|_7bit|int7-):
  wbits: 7
.*(-6bit|_6bit|int6-):
  wbits: 6
.*(-5bit|_5bit|int5-):
  wbits: 5
.*(-gr32-|-32g-|groupsize32|-32g$):
  groupsize: 32
.*(-gr64-|-64g-|groupsize64|-64g$):
  groupsize: 64
.*(gr128|128g|groupsize128):
  groupsize: 128
.*(gr1024|1024g|groupsize1024):
  groupsize: 1024
.*(oasst|openassistant-|stablelm-7b-sft-v7-epoch-3):
  mode: 'instruct'
  instruction_template: 'Open Assistant'
  skip_special_tokens: false
(?!.*galactica)(?!.*reward).*openassistant:
  mode: 'instruct'
  instruction_template: 'Open Assistant'
  skip_special_tokens: false
(?!.*v0)(?!.*1.1)(?!.*1_1)(?!.*stable)(?!.*chinese).*vicuna:
  mode: 'instruct'
  instruction_template: 'Vicuna-v0'
.*vicuna.*v0:
  mode: 'instruct'
  instruction_template: 'Vicuna-v0'
.*vicuna.*(1.1|1_1):
  mode: 'instruct'
  instruction_template: 'Vicuna-v1.1'
.*wizard.*vicuna:
  mode: 'instruct'
  instruction_template: 'Vicuna-v1.1'
.*stable.*vicuna:
  mode: 'instruct'
  instruction_template: 'StableVicuna'
(?!.*chat).*chinese-vicuna:
  mode: 'instruct'
  instruction_template: 'Alpaca'
.*chinese-vicuna.*chat:
  mode: 'instruct'
  instruction_template: 'Chinese-Vicuna-Chat'
.*alpaca:
  mode: 'instruct'
  instruction_template: 'Alpaca'
.*alpaca-native-4bit:
  mode: 'instruct'
  instruction_template: 'Alpaca'
  wbits: 4
  groupsize: 128
.*galactica:
  skip_special_tokens: false
.*dolly-v[0-9]-[0-9]*b:
  mode: 'instruct'
  instruction_template: 'Alpaca'
  skip_special_tokens: false
  custom_stopping_strings: '"### End"'
.*koala:
  mode: 'instruct'
  instruction_template: 'Koala'
.*chatglm:
  mode: 'instruct'
  instruction_template: 'ChatGLM'
.*metharme:
  mode: 'instruct'
  instruction_template: 'Metharme'
.*llava:
  mode: 'instruct'
  model_type: 'llama'
  instruction_template: 'LLaVA'
  custom_stopping_strings: '"\n###"'
.*raven:
  mode: 'instruct'
  instruction_template: 'RWKV-Raven'
.*moss-moon.*sft:
  mode: 'instruct'
  instruction_template: 'MOSS'
.*stablelm-tuned:
  mode: 'instruct'
  instruction_template: 'StableLM'
  truncation_length: 4096
  chat_prompt_size: 4096
  chat_prompt_size_max: 4096
.*stablelm-base:
  truncation_length: 4096
  chat_prompt_size: 4096
  chat_prompt_size_max: 4096
.*wizardlm:
  mode: 'instruct'
  model_type: 'llama'
  instruction_template: 'WizardLM'
.*galactica.*finetuned:
  mode: 'instruct'
  instruction_template: 'Galactica Finetuned'
.*galactica.*-v2:
  mode: 'instruct'
  instruction_template: 'Galactica v2'
(?!.*finetuned)(?!.*-v2).*galactica:
  mode: 'instruct'
  instruction_template: 'Galactica'
.*guanaco:
  mode: 'instruct'
  instruction_template: 'Guanaco non-chat'
.*baize:
  mode: 'instruct'
  instruction_template: 'Baize'
.*mpt-.*instruct:
  mode: 'instruct'
  instruction_template: 'Alpaca'
.*mpt-.*chat:
  mode: 'instruct'
  instruction_template: 'MPT-Chat'
(?!.*-flan-)(?!.*-t5-).*lamini-:
  mode: 'instruct'
  instruction_template: 'Alpaca'
.*incite.*chat:
  mode: 'instruct'
  instruction_template: 'INCITE-Chat'
.*incite.*instruct:
  mode: 'instruct'
  instruction_template: 'INCITE-Instruct'
.*wizard.*mega:
  mode: 'instruct'
  instruction_template: 'Wizard-Mega'
.*ziya-:
  mode: 'instruct'
  instruction_template: 'Ziya'
.*koalpaca:
  mode: 'instruct'
  instruction_template: 'KoAlpaca'
.*openbuddy:
  mode: 'instruct'
  instruction_template: 'OpenBuddy'
(?!.*chat).*vigogne:
  mode: 'instruct'
  instruction_template: 'Vigogne-Instruct'
.*vigogne.*chat:
  mode: 'instruct'
  instruction_template: 'Vigogne-Chat'
.*(llama-deus|supercot|llama-natural-instructions|open-llama-0.3t-7b-instruct-dolly-hhrlhf|open-llama-0.3t-7b-open-instruct):
  mode: 'instruct'
  instruction_template: 'Alpaca'
.*bactrian:
  mode: 'instruct'
  instruction_template: 'Bactrian'
.*(h2ogpt-oig-|h2ogpt-oasst1-|h2ogpt-research-oasst1-):
  mode: 'instruct'
  instruction_template: 'H2O-human_bot'
.*h2ogpt-gm-:
  mode: 'instruct'
  instruction_template: 'H2O-prompt_answer'
.*manticore:
  mode: 'instruct'
  instruction_template: 'Manticore Chat'
.*bluemoonrp-(30|13)b:
  mode: 'instruct'
  instruction_template: 'Bluemoon'
  truncation_length: 4096
.*Nous-Hermes-13b:
  mode: 'instruct'
  instruction_template: 'Alpaca'
.*airoboros-13b-gpt4:
  mode: 'instruct'
  instruction_template: 'Vicuna-v1.1'
<<<<<<< HEAD
.*(alpacino|alpasta):
  mode: 'instruct'
  instruction_template: 'Alpaca'
.*hippogriff:
  mode: 'instruct'
  instruction_template: 'Hippogriff'
.*gpt4all-.*-snoozy:
  mode: 'instruct'
  instruction_template: 'WizardLM'
.*lazarus:
  mode: 'instruct'
  instruction_template: 'Alpaca'
.*based-:
=======
  truncation_length: 4096
.*WizardLM-30B-V1.0:
  mode: 'instruct'
  instruction_template: 'Vicuna-v1.1'
TheBloke_WizardLM-30B-GPTQ:
>>>>>>> d7db25da
  mode: 'instruct'
  instruction_template: 'Vicuna-v1.1'<|MERGE_RESOLUTION|>--- conflicted
+++ resolved
@@ -187,7 +187,12 @@
 .*airoboros-13b-gpt4:
   mode: 'instruct'
   instruction_template: 'Vicuna-v1.1'
-<<<<<<< HEAD
+.*WizardLM-30B-V1.0:
+  mode: 'instruct'
+  instruction_template: 'Vicuna-v1.1'
+TheBloke_WizardLM-30B-GPTQ:
+  mode: 'instruct'
+  instruction_template: 'Vicuna-v1.1'
 .*(alpacino|alpasta):
   mode: 'instruct'
   instruction_template: 'Alpaca'
@@ -201,12 +206,6 @@
   mode: 'instruct'
   instruction_template: 'Alpaca'
 .*based-:
-=======
-  truncation_length: 4096
-.*WizardLM-30B-V1.0:
-  mode: 'instruct'
-  instruction_template: 'Vicuna-v1.1'
-TheBloke_WizardLM-30B-GPTQ:
->>>>>>> d7db25da
-  mode: 'instruct'
-  instruction_template: 'Vicuna-v1.1'+  mode: 'instruct'
+  instruction_template: 'Vicuna-v1.1'
+  