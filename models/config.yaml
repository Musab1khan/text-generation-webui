.*(llama|alpac|vicuna|guanaco|koala|llava|wizardlm|metharme|pygmalion-7b|wizard-mega|openbuddy|vigogne|h2ogpt-research|manticore):
  model_type: 'llama'
.*(opt-|opt_|opt1|opt3|optfor|galactica|galpaca|pygmalion-350m):
  model_type: 'opt'
.*(gpt-j|gptj|gpt4all-j|malion-6b|pygway|pygmalion-6b|dolly-v1):
  model_type: 'gptj'
.*(gpt-neox|koalpaca-polyglot|polyglot.*koalpaca|polyglot-ko|polyglot_ko|pythia|stablelm|incite|dolly-v2|polycoder|h2ogpt-oig|h2ogpt-oasst1|h2ogpt-gm):
  model_type: 'gptneox'
.*llama:
  model_type: 'llama'
.*bloom:
  model_type: 'bloom'
.*gpt2:
  model_type: 'gpt2'
.*falcon:
  model_type: 'falcon'
.*mpt:
  model_type: 'mpt'
.*(starcoder|starchat):
  model_type: 'starcoder'
.*dolly-v2:
  model_type: 'dollyv2'
.*replit:
  model_type: 'replit'
llama-65b-gptq-3bit:
  groupsize: 'None'
.*(4bit|int4):
  wbits: 4
.*(3bit|int3):
  wbits: 3
.*(-2bit|_2bit|int2-):
  wbits: 2
.*(-1bit|_1bit|int1-):
  wbits: 1
.*(8bit|int8):
  wbits: 8
.*(-7bit|_7bit|int7-):
  wbits: 7
.*(-6bit|_6bit|int6-):
  wbits: 6
.*(-5bit|_5bit|int5-):
  wbits: 5
.*(-gr32-|-32g-|groupsize32|-32g$):
  groupsize: 32
.*(-gr64-|-64g-|groupsize64|-64g$):
  groupsize: 64
.*(gr128|128g|groupsize128):
  groupsize: 128
.*(gr1024|1024g|groupsize1024):
  groupsize: 1024
.*(oasst|openassistant-|stablelm-7b-sft-v7-epoch-3):
  mode: 'instruct'
  instruction_template: 'Open Assistant'
  skip_special_tokens: false
(?!.*galactica)(?!.*reward).*openassistant:
  mode: 'instruct'
  instruction_template: 'Open Assistant'
  skip_special_tokens: false
(?!.*v0)(?!.*1.1)(?!.*1_1)(?!.*stable)(?!.*chinese).*vicuna:
  mode: 'instruct'
  instruction_template: 'Vicuna-v0'
.*vicuna.*v0:
  mode: 'instruct'
  instruction_template: 'Vicuna-v0'
.*vicuna.*(1.1|1_1|1.3|1_3):
  mode: 'instruct'
  instruction_template: 'Vicuna-v1.1'
.*vicuna.*(1.5|1_5):
  mode: 'instruct'
  instruction_template: 'Vicuna-v1.1'
  truncation_length: 4096
  rms_norm_eps: 5.0e-6  
.*stable.*vicuna:
  mode: 'instruct'
  instruction_template: 'StableVicuna'
(?!.*chat).*chinese-vicuna:
  mode: 'instruct'
  instruction_template: 'Alpaca'
.*chinese-vicuna.*chat:
  mode: 'instruct'
  instruction_template: 'Chinese-Vicuna-Chat'
.*alpaca:
  mode: 'instruct'
  instruction_template: 'Alpaca'
.*alpaca-native-4bit:
  mode: 'instruct'
  instruction_template: 'Alpaca'
  wbits: 4
  groupsize: 128
.*galactica:
  skip_special_tokens: false
.*dolly-v[0-9]-[0-9]*b:
  mode: 'instruct'
  instruction_template: 'Alpaca'
  skip_special_tokens: false
  custom_stopping_strings: '"### End"'
.*koala:
  mode: 'instruct'
  instruction_template: 'Koala'
.*chatglm:
  mode: 'instruct'
  instruction_template: 'ChatGLM'
.*metharme:
  mode: 'instruct'
  instruction_template: 'Metharme'
.*llava:
  mode: 'instruct'
  model_type: 'llama'
  instruction_template: 'LLaVA'
  custom_stopping_strings: '"\n###"'
.*raven:
  mode: 'instruct'
  instruction_template: 'RWKV-Raven'
.*ctx8192:
  truncation_length: 8192
.*moss-moon.*sft:
  mode: 'instruct'
  instruction_template: 'MOSS'
.*stablelm-tuned:
  mode: 'instruct'
  instruction_template: 'StableLM'
  truncation_length: 4096
.*stablelm-base:
  truncation_length: 4096
.*galactica.*finetuned:
  mode: 'instruct'
  instruction_template: 'Galactica Finetuned'
.*galactica.*-v2:
  mode: 'instruct'
  instruction_template: 'Galactica v2'
(?!.*finetuned)(?!.*-v2).*galactica:
  mode: 'instruct'
  instruction_template: 'Galactica'
.*guanaco:
  mode: 'instruct'
  instruction_template: 'Guanaco non-chat'
.*baize:
  mode: 'instruct'
  instruction_template: 'Baize'
.*mpt-.*instruct:
  mode: 'instruct'
  instruction_template: 'Alpaca'
.*mpt-.*chat:
  mode: 'instruct'
  instruction_template: 'MPT-Chat'
(?!.*-flan-)(?!.*-t5-).*lamini-:
  mode: 'instruct'
  instruction_template: 'Alpaca'
.*incite.*chat:
  mode: 'instruct'
  instruction_template: 'INCITE-Chat'
.*incite.*instruct:
  mode: 'instruct'
  instruction_template: 'INCITE-Instruct'
.*wizard.*mega:
  mode: 'instruct'
  instruction_template: 'Wizard-Mega'
  custom_stopping_strings: '"</s>"'
.*ziya-:
  mode: 'instruct'
  instruction_template: 'Ziya'
.*koalpaca:
  mode: 'instruct'
  instruction_template: 'KoAlpaca'
.*openbuddy:
  mode: 'instruct'
  instruction_template: 'OpenBuddy'
(?!.*chat).*vigogne:
  mode: 'instruct'
  instruction_template: 'Vigogne-Instruct'
.*vigogne.*chat:
  mode: 'instruct'
  instruction_template: 'Vigogne-Chat'
.*(llama-deus|supercot|llama-natural-instructions|open-llama-0.3t-7b-instruct-dolly-hhrlhf|open-llama-0.3t-7b-open-instruct):
  mode: 'instruct'
  instruction_template: 'Alpaca'
.*bactrian:
  mode: 'instruct'
  instruction_template: 'Bactrian'
.*(h2ogpt-oig-|h2ogpt-oasst1-|h2ogpt-research-oasst1-):
  mode: 'instruct'
  instruction_template: 'H2O-human_bot'
.*h2ogpt-gm-:
  mode: 'instruct'
  instruction_template: 'H2O-prompt_answer'
.*manticore:
  mode: 'instruct'
  instruction_template: 'Manticore Chat'
.*bluemoonrp-(30|13)b:
  mode: 'instruct'
  instruction_template: 'Bluemoon'
  truncation_length: 4096
.*Nous-Hermes-13b:
  mode: 'instruct'
  instruction_template: 'Alpaca'
.*airoboros:
  mode: 'instruct'
  instruction_template: 'Vicuna-v1.1'
.*airoboros.*1.2:
  mode: 'instruct'
  instruction_template: 'Airoboros-v1.2'
.*alpa(cino|sta):
  mode: 'instruct'
  instruction_template: 'Alpaca'
.*hippogriff:
  mode: 'instruct'
  instruction_template: 'Hippogriff'
.*lazarus:
  mode: 'instruct'
  instruction_template: 'Alpaca'
.*guanaco-.*(7|13|33|65)b:
  mode: 'instruct'
  instruction_template: 'Guanaco'
.*hypermantis:
  mode: 'instruct'
  instruction_template: 'Alpaca'
.*open-llama-.*-open-instruct:
  mode: 'instruct'
  instruction_template: 'Alpaca'
.*starcoder-gpteacher-code-instruct:
  mode: 'instruct'
  instruction_template: 'Alpaca'
.*tulu:
  mode: 'instruct'
  instruction_template: 'Tulu'
.*chronos:
  mode: 'instruct'
  instruction_template: 'Alpaca'
.*samantha:
  mode: 'instruct'
  instruction_template: 'Samantha'
.*wizardcoder:
  mode: 'instruct'
  instruction_template: 'Alpaca'
.*starchat-beta:
  mode: 'instruct'
  instruction_template: 'Starchat-Beta'
  custom_stopping_strings: '"<|end|>"'
.*minotaur:
  mode: 'instruct'
  instruction_template: 'Minotaur'
.*minotaur-15b:
  truncation_length: 8192
.*orca_mini:
  mode: 'instruct'
  instruction_template: 'Orca Mini'
.*landmark:
  truncation_length: 8192
.*superhot-8k:
  truncation_length: 8192
.*xgen.*-inst:
  truncation_length: 8192
  instruction_template: 'Vicuna-v0'
.*(platypus|gplatty|superplatty):
  mode: 'instruct'
  instruction_template: 'Alpaca'
.*longchat:
  mode: 'instruct'
  instruction_template: 'Vicuna-v1.1'
.*vicuna-33b:
  mode: 'instruct'
  instruction_template: 'Vicuna-v1.1'
.*redmond-hermes-coder:
  mode: 'instruct'
  instruction_template: 'Alpaca'
  truncation_length: 8192
.*wizardcoder-15b:
  mode: 'instruct'
  instruction_template: 'Alpaca'
  truncation_length: 8192
.*wizardlm:
  mode: 'instruct'
  instruction_template: 'Vicuna-v1.1'
.*godzilla:
  mode: 'instruct'
  instruction_template: 'Alpaca'
.*llama-(2|v2):
  truncation_length: 4096
  rms_norm_eps: 5.0e-6
.*llama-(2|v2).*chat:
  mode: 'instruct'
  instruction_template: 'Llama-v2'
.*70b.*ggml.*\.bin:
  n_gqa: 8
.*newhope:
  mode: 'instruct'
  instruction_template: 'NewHope'
.*stablebeluga2:
  mode: 'instruct'
  instruction_template: 'StableBeluga2'
  truncation_length: 4096
  rms_norm_eps: 5.0e-6
.*openchat:
  mode: 'instruct'
  instruction_template: 'OpenChat'
<<<<<<< HEAD
=======
.*falcon.*-instruct:
  mode: 'instruct'
>>>>>>> 32ff3da9
<|MERGE_RESOLUTION|>--- conflicted
+++ resolved
@@ -69,7 +69,7 @@
   mode: 'instruct'
   instruction_template: 'Vicuna-v1.1'
   truncation_length: 4096
-  rms_norm_eps: 5.0e-6  
+  rms_norm_eps: 5.0e-6
 .*stable.*vicuna:
   mode: 'instruct'
   instruction_template: 'StableVicuna'
@@ -293,8 +293,5 @@
 .*openchat:
   mode: 'instruct'
   instruction_template: 'OpenChat'
-<<<<<<< HEAD
-=======
 .*falcon.*-instruct:
-  mode: 'instruct'
->>>>>>> 32ff3da9
+  mode: 'instruct'