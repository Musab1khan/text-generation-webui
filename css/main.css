--- conflicted
+++ resolved
@@ -1412,99 +1412,7 @@
     color: #07ff07;
 }
 
-<<<<<<< HEAD
-/* --- Message Versioning Styles --- */
-
-.message-versioning-container {
-    position: absolute;
-    bottom: -23px;
-    right: 0;
-    display: flex;
-    align-items: center;
-    opacity: 0;
-    transition: opacity 0.2s;
-    pointer-events: none;
-}
-
-.message:hover .message-versioning-container,
-.user-message:hover .message-versioning-container,
-.assistant-message:hover .message-versioning-container {
-    opacity: 1;
-    pointer-events: auto;
-}
-
-.selected-message .message-versioning-container {
-    opacity: 1;
-    pointer-events: auto;
-}
-
-.message-versioning-nav-container {
-    display: flex;
-    align-items: center;
-    gap: 5px;
-}
-
-.message-versioning-nav-arrow {
-    position: static;
-    margin: 0;
-    padding: 2px;
-    width: 20px;
-    height: 20px;
-    line-height: 0;
-    transition: transform 0.2s ease-in-out, opacity 0.2s ease-in-out;
-}
-
-.message .message-versioning-nav-arrow:not([activated]),
-.user-message .message-versioning-nav-arrow:not([activated]),
-.assistant-message .message-versioning-nav-arrow:not([activated]) {
-    cursor: not-allowed;
-    opacity: 0.3;
-    transform: scale(0.95);
-}
-
-.message .message-versioning-nav-arrow:not([activated]):hover,
-.user-message .message-versioning-nav-arrow:not([activated]):hover,
-.assistant-message .message-versioning-nav-arrow:not([activated]):hover {
-    opacity: 0.3;
-}
-
-.message-versioning-nav-pos {
-    font-size: 11px;
-    font-family: monospace;
-    color: rgb(156 163 175); /* Match SVG stroke color */
-    user-select: none;
-    min-width: 25px;
-    text-align: center;
-    line-height: 20px;
-    padding: 0 2px;
-}
-
-.dark .message-versioning-nav-pos {
-    color: rgb(156 163 175); /* Same color for dark mode */
-}
-
- /* If you want the other buttons to be visible when a message is selected, uncomment the lines below */
-.selected-message:not(:hover) .message-versioning-nav-arrow[activated]/*,
-.selected-message:not(:hover) .footer-button*/ {
-    opacity: 0.4;
-}
-
-.selected-message:not(:hover) .message-versioning-nav-arrow:not([activated]) {
-    opacity: 0.1;
-}
-
-.selected-message:hover .message-versioning-nav-arrow[activated]/*,
-.selected-message:hover .footer-button*/ {
-    opacity: 1;
-}
-
-.selected-message:hover .message-versioning-nav-arrow:not([activated]) {
-    opacity: 0.3;
-}
-
-.message-versioning-container[hidden] {
-    display: none;
-=======
+
 .message-attachments {
     display: flex;
     flex-wrap: wrap;
@@ -1548,5 +1456,97 @@
 
 .dark .attachment-icon {
     color: #ccc;
->>>>>>> 7f6579ab
-}+}
+
+
+/* --- Message Versioning Styles --- */
+
+.message-versioning-container {
+    position: absolute;
+    bottom: -23px;
+    right: 0;
+    display: flex;
+    align-items: center;
+    opacity: 0;
+    transition: opacity 0.2s;
+    pointer-events: none;
+}
+
+.message:hover .message-versioning-container,
+.user-message:hover .message-versioning-container,
+.assistant-message:hover .message-versioning-container {
+    opacity: 1;
+    pointer-events: auto;
+}
+
+.selected-message .message-versioning-container {
+    opacity: 1;
+    pointer-events: auto;
+}
+
+.message-versioning-nav-container {
+    display: flex;
+    align-items: center;
+    gap: 5px;
+}
+
+.message-versioning-nav-arrow {
+    position: static;
+    margin: 0;
+    padding: 2px;
+    width: 20px;
+    height: 20px;
+    line-height: 0;
+    transition: transform 0.2s ease-in-out, opacity 0.2s ease-in-out;
+}
+
+.message .message-versioning-nav-arrow:not([activated]),
+.user-message .message-versioning-nav-arrow:not([activated]),
+.assistant-message .message-versioning-nav-arrow:not([activated]) {
+    cursor: not-allowed;
+    opacity: 0.3;
+    transform: scale(0.95);
+}
+
+.message .message-versioning-nav-arrow:not([activated]):hover,
+.user-message .message-versioning-nav-arrow:not([activated]):hover,
+.assistant-message .message-versioning-nav-arrow:not([activated]):hover {
+    opacity: 0.3;
+}
+
+.message-versioning-nav-pos {
+    font-size: 11px;
+    font-family: monospace;
+    color: rgb(156 163 175); /* Match SVG stroke color */
+    user-select: none;
+    min-width: 25px;
+    text-align: center;
+    line-height: 20px;
+    padding: 0 2px;
+}
+
+.dark .message-versioning-nav-pos {
+    color: rgb(156 163 175); /* Same color for dark mode */
+}
+
+ /* If you want the other buttons to be visible when a message is selected, uncomment the lines below */
+.selected-message:not(:hover) .message-versioning-nav-arrow[activated]/*,
+.selected-message:not(:hover) .footer-button*/ {
+    opacity: 0.4;
+}
+
+.selected-message:not(:hover) .message-versioning-nav-arrow:not([activated]) {
+    opacity: 0.1;
+}
+
+.selected-message:hover .message-versioning-nav-arrow[activated]/*,
+.selected-message:hover .footer-button*/ {
+    opacity: 1;
+}
+
+.selected-message:hover .message-versioning-nav-arrow:not([activated]) {
+    opacity: 0.3;
+}
+
+.message-versioning-container[hidden] {
+    display: none;