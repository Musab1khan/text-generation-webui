:root {
    --darker-gray: #202123;
    --dark-gray: #343541;
    --light-gray: #444654;
    --light-theme-gray: #f9fbff;
    --border-color-dark: #525252;
    --header-width: 112px;
    --selected-item-color-dark: #32333e;
}

@font-face {
    font-family: Inter;
    src: url('file/css/Inter/Inter-VariableFont_opsz,wght.ttf') format('truetype');
    font-weight: 100 900;
    font-style: normal;
}

@font-face {
    font-family: Inter;
    src: url('file/css/Inter/Inter-Italic-VariableFont_opsz,wght.ttf') format('truetype');
    font-weight: 100 900;
    font-style: italic;
}

.tabs.svelte-710i53 {
    margin-top: 0
}

.padded.svelte-12cmxck {
    padding: 3px 0;
}

div.svelte-sfqy0y,
div.svelte-iyf88w {
    background: transparent;
    border: 0;
}

/* "info" messages without a title above */
.block > .svelte-e8n7p6:not(:only-of-type, #chat-mode *) {
    margin-bottom: 0;
}

.py-6 {
    padding-top: 2.5rem
}

.small-button {
    min-width: 0 !important;
    max-width: 171px;
    height: 39.594px;
    align-self: end;
}

.refresh-button {
    max-width: 4.4em;
    min-width: 2.2em !important;
    height: 39.594px;
    align-self: end;
    line-height: 1em;
    border-radius: 0.375rem;
    flex: none;
}

.refresh-button-small {
    max-width: 2.2em;
}

.button_nowrap {
    white-space: nowrap;
}

#slim-column {
    flex: none !important;
    min-width: 0 !important;
}

.slim-dropdown {
    background-color: transparent !important;
    border: none !important;
    padding: 0 !important;
}

#download-label, #upload-label {
    min-height: 0
}

.dark a {
    color: white !important;
}

ol li p, ul li p {
    display: inline-block;
}

#chat-tab, #default-tab, #notebook-tab, #parameters, #chat-settings, #lora, #training-tab, #model-tab, #session-tab {
    border: 0;
}

#default-tab, #notebook-tab, #parameters, #chat-settings, #lora, #training-tab, #model-tab, #session-tab {
    padding: 1rem;
}

.gradio-container {
    max-width: 100% !important;
    padding-top: 0 !important;
}

#extensions {
    margin: 5px auto 35px;
    max-width: 880px;
    padding: 1em;
    padding-left: calc(var(--header-width) + 1em);
}

.extension-tab {
    border: 0 !important;
}

span.math.inline {
    font-size: 27px;
    vertical-align: baseline !important;
}

div.svelte-15lo0d8 > *, div.svelte-15lo0d8 > .form > * {
    flex-wrap: nowrap;
}

gradio-app > :first-child {
    padding: 0 !important;
}

.header_bar {
    border-right: var(--input-border-width) solid var(--input-border-color);
    margin-bottom: 0;
    overflow-x: scroll;
    text-wrap: nowrap;
    z-index: 90;
    position: fixed;
    display: flex !important;
    flex-direction: column;
    height: 100dvh;
    width: var(--header-width);
}

.header_bar button {
    margin: 0;
    padding: 0.75rem;
}

.header_bar button.selected {
    border: 0;
}

.dark .header_bar {
    border: none !important;
    box-shadow: 0 3px 4px rgba(20 20 20 / 60%);
    background-color: #8080802b;
}

.header_bar button.selected {
    border-radius: 0;
}

.textbox_default textarea {
    height: calc(100dvh - 201px);
}

.textbox_default_output textarea {
    height: calc(100dvh - 117px);
}

.textbox textarea {
    height: calc(100dvh - 172px);
}

.textbox_logits textarea {
    height: calc(100dvh - 205px);
}

.textbox_logits_notebook textarea {
    height: calc(100dvh - 221px);
}

.monospace textarea {
    font-family: monospace;
}

.textbox_default textarea,
.textbox_default_output textarea,
.textbox_logits textarea,
.textbox_logits_notebook textarea,
.textbox textarea {
    font-size: 16px !important;
    color: #46464A !important;
}

.dark textarea {
    color: #efefef !important;
}

/* Hide the gradio footer */
footer {
    display: none !important;
}

button {
    font-size: 14px !important;
}

.file-saver {
    position: fixed !important;
    height: 100%;
    z-index: 1000;
    background-color: rgb(0 0 0 / 50%) !important;
    margin-left: -20px;
    margin-right: -20px;
}

.file-saver > :first-child {
    position: fixed !important;
    top: 50%;
    left: 50%;
    transform: translate(-50%, -50%); /* center horizontally */
    width: 100%;
    max-width: 500px;
    background-color: var(--input-background-fill);
    border: var(--input-border-width) solid var(--input-border-color) !important;
    padding: 10px;
}

.file-saver > :first-child > :last-child {
    background: var(--block-background-fill);
    justify-content: flex-end;
}

.checkboxgroup-table label {
    background: none !important;
    padding: 0 !important;
    border: 0 !important;
}

.checkboxgroup-table div {
    display: grid !important;
}

.markdown ul ol {
    font-size: 100% !important;
}

.pretty_scrollbar::-webkit-scrollbar {
    width: 8px;
    height: 8px;
}

.pretty_scrollbar::-webkit-scrollbar-track {
    background: transparent;
}

.pretty_scrollbar::-webkit-scrollbar-thumb,
.pretty_scrollbar::-webkit-scrollbar-thumb:hover {
    background: var(--neutral-300);
    border-radius: 30px;
}

.dark .pretty_scrollbar::-webkit-scrollbar-thumb,
.dark .pretty_scrollbar::-webkit-scrollbar-thumb:hover {
    background: #ccc;
    border-radius: 10px;
}

.pretty_scrollbar::-webkit-resizer {
    background: #c5c5d2;
}

.dark .pretty_scrollbar::-webkit-resizer {
    background: #ccc;
    border-radius: 10px;
}

.pretty_scrollbar::-webkit-scrollbar-corner {
    background: transparent;
}

audio {
    max-width: 100%;
}

/* Copied from https://github.com/AUTOMATIC1111/stable-diffusion-webui */
#default-token-counter, #notebook-token-counter {
    position: absolute !important;
    z-index: 100;
    background: var(--input-background-fill) !important;
    min-height: 0 !important;
    width: 0;
    text-align: left;
    direction: rtl;
    right: 13px;
}

#default-token-counter {
    top: calc(100dvh - 200px) !important;
}

#notebook-token-counter {
    top: calc(100dvh - 171px) !important;
}

#default-token-counter span, #notebook-token-counter span {
    padding: 1px;
    box-shadow: 0 0 0 0.3em rgb(192 192 192 / 15%), inset 0 0 0.6em rgb(192 192 192 / 7.5%);
    border: 2px solid rgb(192 192 192 / 40%) !important;
    border-radius: 0.4em;
}

.no-background {
    background: transparent;
    padding: 0 !important;
}

/* ----------------------------------------------
  Chat tab
---------------------------------------------- */
.h-\[40dvh\], .wrap.svelte-byatnx.svelte-byatnx.svelte-byatnx {
    height: 66.67dvh
}

.gradio-container {
    margin-left: auto !important;
    margin-right: auto !important;
}

.w-screen {
    width: unset
}

div.svelte-362y77>*, div.svelte-362y77>.form>* {
    flex-wrap: nowrap
}

.pending.svelte-1ed2p3z {
    opacity: 1;
}

.wrap.svelte-6roggh.svelte-6roggh {
    max-height: 92.5%;
}

/* This is for the microphone button in the whisper extension */
.sm.svelte-1ipelgc {
    width: 100%;
}

#chat-tab {
    padding: 0;
}

#chat-tab > :nth-child(1) {
    display: flex;
    flex-direction: row;
    gap: 0;
}

#chat-tab button#Generate, #chat-tab button#stop {
    width: 89.3438px !important;
}

#chat-tab button, #notebook-tab button, #default-tab button {
    min-width: 0 !important;
}

#chat-tab > :first-child, #extensions {
    margin-left: auto;
    margin-right: auto;
}

@media screen and (width <= 688px) {
    #chat-tab {
        padding-left: 0;
        padding-right: 0;
    }

    .chat {
        padding-left: 0;
        padding-right: 0;
    }
}

.chat {
    margin-left: auto;
    margin-right: auto;
    flex: 1;
    overflow-y: hidden;
    display: flex;
    flex-direction: column;
    word-break: break-word;
    overflow-wrap: anywhere;
    border-top: none;
    border-radius: 0;
    visibility: visible;
}

.chat-parent {
    flex: 1;
    overflow: auto !important;
    border-radius: 0 !important;
}

.chat-parent .prose {
    visibility: visible;
}

.chat .message {
    width: min(100%, 48rem);
    margin-left: auto;
    margin-right: auto;
    text-align: start;
    padding-left: 1rem;
    padding-right: 1rem;
}

.chat .message .timestamp {
    font-size: 0.7em;
    display: inline-block;
    font-weight: normal;
    opacity: 0.7;
    margin-left: 5px;
}

.chat-parent.bigchat {
    flex: 1;
}

.chat > .messages {
    display: flex;
    flex-direction: column;
    min-height: calc(100vh - 102px);
}

.chat > .messages > :first-child {
    padding-top: 20px;
}

.message-body {
    font-size: 16px;
}

.dark .message-body :is(h1, h2, h3, h4, h5, h6) {
    color: white !important;
}

.message-body h1 {
    font-weight: 800;
    font-size: 2.25em;
    margin-top: 0;
    margin-bottom: 0.8888889em;
    line-height: 1.1111111;
}

.message-body h2 {
    font-weight: 700;
    font-size: 1.5em;
    margin-top: 2em;
    margin-bottom: 1em;
    line-height: 1.3333333;
}

.message-body h3 {
    font-weight: 600;
    font-size: 1.25em;
    margin-top: 1.6em;
    margin-bottom: 0.6em;
    line-height: 1.6;
}

.message-body h4 {
    font-weight: 600;
    font-size: 1em;
    margin-top: 1.5em;
    margin-bottom: 0.5em;
    line-height: 1.5;
}

.message-body h5 {
    font-weight: normal;
    font-size: 1em;
    margin: 0;
}

.message-body h6 {
    font-weight: normal;
    font-size: 1em;
    margin: 0;
}

.dark .message q {
    color: #f5b031;
}

.message-body q::before, .message-body q::after {
    content: "";
}

.message-body li {
    list-style-position: outside;
    margin-top: 0.5em !important;
    margin-bottom: 0.5em !important;
}

.message-body ul.long-list > li,
.message-body ol.long-list > li {
    margin-top: 1.25em !important;
    margin-bottom: 1.25em !important;
}

.message-body a {
    font-weight: 500;
}

.chat .message-body ul, .chat .message-body ol {
    padding-inline-start: 2em;
}

.message-body li > p {
    display: inline !important;
}

.message-body ul {
    list-style-type: disc !important;
}

.message-body pre:not(:last-child) {
    margin-bottom: 35.625px !important;
}

.message-body pre:last-child {
    margin-bottom: 0 !important;
}

#default-tab .prose pre, #notebook-tab .prose pre {
    overflow: scroll;
}

.prose ul ul {
    margin: 0;
}

.message-body pre > code {
    white-space: pre !important;
    overflow-x: auto !important;
    max-width: calc(100dvw - 39px);
    border: 1px solid #666;
    border-radius: 5px;
    font-size: 82%;
    padding: 1px 3px;
    background: #f3f4f6 !important;
    color: #1f2328;
}

.dark .message-body pre > code {
    background: #0d1117 !important;
    color: rgb(201 209 217);
}

.message-body pre > code {
    display: block;
    padding: 15px;
}

.message-body :not(pre) > code {
    white-space: normal !important;
    font-weight: bold;
    font-size: 0.95em;
    font-family: Menlo,"Roboto Mono","Courier New",Courier,monospace,Inter,sans-serif;
    padding: .15rem .3rem;
    background-color: #ececec;
}

.dark .message-body :not(pre) > code {
    background-color: rgb(255 255 255 / 10%);
}

#chat-input {
    padding: 0;
    padding-top: 18px;
    background: transparent;
    border: none;
}

#chat-input textarea {
    background: #f3f4f6;
    padding: 0.65rem 2.5rem;
    border: 0;
    box-shadow: 0;
    border-radius: 8px;
}

#chat-input textarea::placeholder {
    white-space: nowrap;
    overflow: hidden;
}

#chat-input textarea:focus {
    box-shadow: none !important;
}

#chat-input > :first-child {
    background-color: transparent;
}

#chat-input .progress-text {
    display: none;
}

#chat-input .submit-button {
    display: none;
}

#chat-input .upload-button {
    margin-right: 16px;
    margin-bottom: 7px;
    background: transparent;
}

.chat-input-positioned {
    max-width: 54rem;
    left: 50%;
    transform: translateX(-50%);
}

@media print {
    body {
        visibility: hidden;
    }

    .chat {
        visibility: visible;
        position: absolute;
        left: 0;
        top: 0;
        max-width: unset;
        max-height: unset;
        width: 100%;
        overflow-y: visible;
    }

    .message {
        break-inside: avoid;
    }

    .gradio-container {
        overflow: visible;
    }

    .tab-nav {
        display: none !important;
    }

    #chat-tab > :first-child {
        max-width: unset;
    }
}

#show-controls {
    position: absolute;
    background-color: transparent;
    border: 0 !important;
    border-radius: 0;
}

#show-controls label {
    z-index: 1000;
    position: absolute;
    right: 30px;
    top: 10px;
    white-space: nowrap;
    overflow: hidden;
    text-overflow: ellipsis;
}

.dark #show-controls span {
    color: var(--neutral-400);
}

#show-controls span {
    color: var(--neutral-600);
}

#typing-container {
    display: none;
    position: absolute;
    background-color: transparent;
    left: -2px;
    top: 4px;
    padding: var(--block-padding);
}

.typing {
    position: relative;
}

.visible-dots #typing-container {
    display: block;
}

.typing span {
    content: '';
    animation: blink 1.5s infinite;
    animation-fill-mode: both;
    height: 10px;
    width: 10px;
    background: #3b5998;;
    position: absolute;
    left:0;
    top:0;
    border-radius: 50%;
}

.typing .dot1 {
    animation-delay: .2s;
    margin-left: calc(10px * 1.5);
}

.typing .dot2 {
    animation-delay: .4s;
    margin-left: calc(10px * 3);
}

@keyframes blink {
    0% {
        opacity: .1;
    }

    20% {
        opacity: 1;
    }

    100% {
        opacity: .1;
    }
}

#chat-tab .generating {
    display: none !important;
}

.hover-element {
    position: relative;
    font-size: 24px;
}

.hover-menu {
    display: none;
    position: absolute;
    bottom: 80%;
    left: 0;
    box-shadow: 0 0 5px rgb(0 0 0 / 25%);
    z-index: 10000;
    min-width: 330px;
    flex-direction: column;
}

.hover-menu button {
    width: 100%;
    background: white !important;
    border-radius: 0 !important;
    justify-content: space-between;
    margin: 0 !important;
    height: 36px;
}

.hover-menu button:not(#clear-history-confirm) {
    border-bottom: 0 !important;
}

.hover-menu button:not(#clear-history-confirm):last-child {
    border-bottom: var(--button-border-width) solid var(--border-color-primary) !important;
}

.hover-menu button:hover {
    background: #dbeafe !important;
}

.dark .hover-menu button:hover {
    background: var(--selected-item-color-dark) !important;
}

.transparent-substring {
    opacity: 0.333;
}

#chat-tab #chat-buttons {
    display: none !important;
}

#gr-hover-container {
    min-width: 0 !important;
    display: flex;
    flex-direction: column-reverse;
    padding-right: 20px;
    padding-bottom: 3px;
    flex-grow: 0 !important;
}

#generate-stop-container {
    min-width: 0 !important;
    display: flex;
    flex-direction: column-reverse;
    padding-bottom: 3px;
    flex: 0 auto !important;
}

#chat-input-container {
    display: flex;
    flex-direction: column;
    min-width: 0 !important;
}

#chat-input-container > .form {
    background: transparent;
    border: none;
}

#chat-input-row {
    padding: 1rem;
    padding-top: 0;
}

#chat-input-row.bigchat {
    padding-bottom: 1px !important;
}

#chat-col {
    height: 100dvh;
    display: flex;
    flex-direction: column;
    padding-bottom: 0;
    gap: 0;
}

@media screen and (width <= 924px) {
    #chat-col {
        margin-top: 32px;
        height: calc(100dvh - 32px);
    }
}

#chat-col.bigchat {
    padding-bottom: 15px !important;
}

.message-body ol, .message-body ul {
    margin-top: 0 !important;
    margin-bottom: 1.25em !important;
}

/* ----------------------------------------------
  Past chats menus
---------------------------------------------- */
#rename-row label {
    margin-top: 0;
}

#rename-row > :nth-child(2) {
    justify-content: center;
}

/* ----------------------------------------------
  Create the sidebars
---------------------------------------------- */
#chat-controls,
#past-chats-row {
    width: 260px;
    max-width: 80vw;
    padding: 0.5rem;
    height: 100dvh;
    flex-shrink: 0;
    box-sizing: content-box;
    z-index: 10;
}

#past-chats-row:not(.negative-header) {
    max-width: calc(85vw - var(--header-width));
}

#chat-controls {
    padding: 1rem;
    padding-bottom: 0;
    overflow-y: scroll;
}

#chat-controls > :nth-child(1) {
    padding: 0.5rem;
}

#past-chats-row + * {
    width: unset;
    flex-grow: 1;
    flex-shrink: 1;
}

#search_chat > :nth-child(2) > :first-child {
    display: none;
}

/* ----------------------------------------------
  Keep dropdown menus above errored components
---------------------------------------------- */
.options {
    z-index: 100 !important;
    border: 1px solid var(--input-border-color);
    border-radius: 0;
}

/* ----------------------------------------------
  Big profile picture for characters
---------------------------------------------- */
.bigProfilePicture {
    position: fixed;
    bottom: 0;
    left: 0;
    width: calc(100vw / 2 - 600px);
    z-index: 10000;
}

.pfp_character {
    position: relative;
}

.pfp_character:hover {
    cursor: pointer;
}

@media screen and (width <= 1300px) {
    .bigProfilePicture {
        display: none;
    }
}

#past-chats {
    max-height: calc(100dvh - 135px);
    overflow-y: scroll !important;
    border-radius: 0;
    scrollbar-width: auto;
}

#past-chats::-webkit-scrollbar {
    display: block;
}

#past-chats label {
    width: 100%;
    background-color: transparent !important;
    background: none;
    border: 0;
    border-radius: 0;
    padding-top: 8px;
    padding-bottom: 8px;
    position: relative;
    min-height: 42px !important;
}

#past-chats label::before {
    content: url('data:image/svg+xml;utf8,<svg xmlns="http://www.w3.org/2000/svg" width="18" height="18" viewBox="0 0 24 24" fill="none" stroke="currentColor" stroke-width="2" stroke-linecap="round" stroke-linejoin="round"><path d="M8 9h8"></path><path d="M8 13h6"></path><path d="M18 4a3 3 0 0 1 3 3v8a3 3 0 0 1 -3 3h-5l-5 3v-3h-2a3 3 0 0 1 -3 -3v-8a3 3 0 0 1 3 -3h12z"></path></svg>');
    position: absolute;
    top: 12px;
    left: 12px;
    margin-right: 8px;
}

.dark #past-chats label::before {
    content: url('data:image/svg+xml;utf8,<svg xmlns="http://www.w3.org/2000/svg" width="18" height="18" viewBox="0 0 24 24" fill="none" stroke="white" stroke-width="2" stroke-linecap="round" stroke-linejoin="round"><path d="M8 9h8"></path><path d="M8 13h6"></path><path d="M18 4a3 3 0 0 1 3 3v8a3 3 0 0 1 -3 3h-5l-5 3v-3h-2a3 3 0 0 1 -3 -3v-8a3 3 0 0 1 3 -3h12z"></path></svg>');
}

#past-chats label span {
    margin-left: 29px;
}

#past-chats > :nth-child(2) {
    display: none;
}

#past-chats > :nth-child(3) {
    gap: 0.25rem;
}

#past-chats input {
    display: none;
}

#past-chats label {
    padding: 0.75rem;
    font-size: 12.5px;
    font-weight: 400;
}

#past-chats .selected,
#past-chats label:hover {
    border-radius: 0.5rem;
}

#past-chats label:hover {
    cursor: pointer;
}

#past-chats .selected,
#past-chats label:hover {
    background-color: #dbeafe !important;
}

#past-chats-buttons,
#delete-chat-row,
#rename-row {
    width: 100%;
    justify-content: center;
    gap: 9px;
}

#past-chats-row,
#chat-controls {
    width: 260px;
    padding: 0.5rem;
    height: calc(100dvh - 16px);
    flex-shrink: 0;
    box-sizing: content-box;
}

.sidebar-hidden {
    width: 0 !important;
    padding: 0 !important;
    overflow: hidden;
}

#past-chats-toggle,
#chat-controls-toggle,
#navigation-toggle {
    display: flex;
    align-items: center;
    justify-content: center;
    cursor: pointer;
    user-select: none;
    border-radius: 3px;
    z-index: 1000;
    position: fixed;
    width: 2rem;
    height: 2rem;
    top: 0;
}

#past-chats-toggle svg,
#chat-controls-toggle svg,
#navigation-toggle svg {
    pointer-events: none;
}

@media screen and (width <= 408px) {
    #past-chats-toggle.past-chats-open {
        top: 28px;
    }

    #chat-controls-toggle.chat-controls-open {
        top: 28px;
        right: calc(16px + min(260px, 80vw)) !important;
    }
}

#past-chats-toggle.past-chats-open.negative-header {
    left: calc(min(260px, 85vw) + 16px);
}

#past-chats-toggle.past-chats-open:not(.negative-header) {
    left: calc(112px + min(260px, calc(85vw - var(--header-width))) + 16px);
}

#past-chats-toggle.past-chats-closed:not(.negative-header) {
    left: 112px;
}

#past-chats-toggle.past-chats-closed.negative-header {
    left: 0;
    top: 28px;
}

@media screen and (width <= 924px) {
    #past-chats-toggle.past-chats-closed.negative-header {
        left: 28px;
        top: 0;
    }
}

.header_bar ~ * {
    margin-left: var(--header-width);
}

/* Positions for chat-controls-toggle */
#chat-controls-toggle.chat-controls-open {
    right: calc(min(260px, 80vw) + 23px);
}

#chat-controls-toggle.chat-controls-closed {
    right: 7px;
}

@media screen and (width <= 924px) {
    #chat-controls.sidebar-shown {
        position: fixed;
        right: 0;
    }

    #past-chats-row.sidebar-shown {
        position: fixed;
    }
}

/* ----------------------------------------------
  Dark theme
---------------------------------------------- */
.dark .header_bar {
    background-color: var(--darker-gray) !important;
}

.dark .header_bar button.selected {
    background: var(--selected-item-color-dark);
}

.dark #chat-input textarea {
    background: var(--light-gray);
    color: white !important;
    border-color: #292c3b;
}

.dark #chat-input textarea::placeholder {
    color: #9ca3af;
}

.dark .hover-menu button {
    border-color: var(--border-color-primary);
    background-color: var(--darker-gray) !important;
}

.dark #chat-controls,
.dark #past-chats-row {
    background-color: var(--darker-gray);
    border: 0 !important;
}

.dark gradio-app .gradio-container.gradio-container-4-37-2 .contain #past-chats .selected,
.dark gradio-app .gradio-container.gradio-container-4-37-2 .contain #past-chats label:hover {
    background-color: var(--selected-item-color-dark) !important;
}

.dark #past-chats-row,
.dark #chat-controls {
    background-color: var(--darker-gray);
}

.dark #past-chats-toggle,
.dark #chat-controls-toggle,
.dark #navigation-toggle {
    color: white;
}

.dark svg {
    color: white;
}

@media screen and (width <= 408px) {
    .dark #past-chats-toggle.past-chats-open {
        background: var(--darker-gray);
    }

    .dark #chat-controls-toggle.chat-controls-open {
        background: var(--darker-gray);
    }
}

/* ----------------------------------------------
  Light theme
---------------------------------------------- */
.header_bar {
    background-color: var(--light-theme-gray) !important;
}

.header_bar button.selected {
    background: #dbeafe;
}

#chat-controls,
#past-chats-row {
    background-color: var(--light-theme-gray);
}

.dark #chat-controls {
    border-left: 1px solid #d9d9d0;
}

.dark #past-chats-row {
    border-right: 1px solid #d9d9d0;
}

#past-chats-toggle,
#chat-controls-toggle,
#navigation-toggle {
    color: gray !important;
}

.mobile-top-bar {
    position: fixed;
    top: 0;
    left: 0;
    width: 100%;
    height: 32px;
    z-index: 2;
    opacity: 0;
    pointer-events: none;
}

@media screen and (width <= 924px) {
    .mobile-top-bar {
        opacity: 1;
        pointer-events: auto;
    }

    .dark .mobile-top-bar {
        background-color: var(--darker-gray);
    }

    .mobile-top-bar {
        background-color: var(--light-theme-gray);
    }
}

@media screen and (width <= 408px) {
    #past-chats-toggle.past-chats-open {
        background: var(--light-theme-gray);
    }

    #chat-controls-toggle.chat-controls-open {
        background: var(--light-theme-gray);
    }
}

/* ----------------------------------------------
  Copy button for chat messages
---------------------------------------------- */
.message .text,
.message .text-you,
.message .text-bot,
.user-message .text,
.assistant-message .text {
    position: relative;
}

.message, .user-message, .assistant-message {
    position: relative;
}

/* New container for the buttons */
.message-actions {
    position: absolute;
    bottom: -23px;
    left: 0;
    display: flex;
    gap: 5px;
    opacity: 0;
    transition: opacity 0.2s;
}

.footer-button {
    padding: 0;
    margin: 0;
    border: none;
    border-radius: 3px;
    cursor: pointer;
    display: flex;
    align-items: center;
    justify-content: center;
}

.message:hover .message-actions,
.user-message:hover .message-actions,
.assistant-message:hover .message-actions {
    opacity: 1;
}

.footer-button svg {
    stroke: rgb(156 163 175);
    transition: stroke 0.2s;
}

.footer-button:hover svg {
    stroke: rgb(107 114 128);
}

.dark .footer-button svg {
    stroke: rgb(156 163 175);
}

.dark .footer-button:hover svg {
    stroke: rgb(209 213 219);
}

.tgw-accordion {
    padding: 10px 12px !important;
}

.dark .tgw-accordion {
    border: 1px solid var(--border-color-dark);
}

.welcome-greeting {
    text-align: center;
    margin-top: 40vh;
    font-size: 24px;
    opacity: 0.7;
    padding-left: 1rem;
    padding-right: 1rem;
}

/* Thinking blocks styling */
.thinking-block {
    margin-bottom: 12px;
    border-radius: 8px;
    border: 1px solid rgb(0 0 0 / 10%);
    background-color: var(--light-theme-gray);
    overflow: hidden;
}

.dark .thinking-block {
    background-color: var(--darker-gray);
}

.thinking-header {
    display: flex;
    align-items: center;
    padding: 10px 16px;
    cursor: pointer;
    user-select: none;
    font-size: 14px;
    color: rgb(0 0 0 / 70%);
    transition: background-color 0.2s;
}

.thinking-header:hover {
    background-color: rgb(0 0 0 / 3%);
}

.thinking-header::-webkit-details-marker {
    display: none;
}

.thinking-icon {
    margin-right: 8px;
    color: rgb(0 0 0 / 50%);
}

.thinking-title {
    font-weight: 500;
}

.thinking-content {
    padding: 12px 16px;
    border-top: 1px solid rgb(0 0 0 / 7%);
    color: rgb(0 0 0 / 70%);
    font-size: 14px;
    line-height: 1.5;
    overflow-wrap: break-word;
    max-height: 250px;
    overflow-y: scroll;
    contain: layout;
}

.chat .message-body .thinking-content p,
.chat .message-body .thinking-content li {
    font-size: 15px !important;
}

/* Animation for opening thinking blocks */
@keyframes fadeIn {
    from { opacity: 0; }
    to { opacity: 1; }
}

.thinking-block[open] .thinking-content {
    animation: fadeIn 0.3s ease-out;
}

/* Additional style for in-progress thinking */
.thinking-block[data-streaming="true"] .thinking-title {
    animation: pulse 1.5s infinite;
}

@keyframes pulse {
    0% { opacity: 0.6; }
    50% { opacity: 1; }
    100% { opacity: 0.6; }
}

strong {
    font-weight: bold;
}

.min.svelte-1ybaih5 {
    min-height: 0;
}

#vram-info .value {
    color: #008d00;
}

.dark #vram-info .value {
    color: #07ff07;
}

.message-attachments {
    display: flex;
    flex-wrap: wrap;
    gap: 8px;
    margin-top: 8px;
}

.attachment-box {
    display: flex;
    flex-direction: column;
    align-items: center;
    justify-content: center;
    padding: 8px;
    background: rgb(0 0 0 / 5%);
    border-radius: 6px;
    border: 1px solid rgb(0 0 0 / 10%);
    min-width: 80px;
    max-width: 120px;
}

.attachment-icon {
    margin-bottom: 4px;
    color: #555;
}

.attachment-name {
    font-size: 0.8em;
    text-align: center;
    word-break: break-word;
    overflow: hidden;
    text-overflow: ellipsis;
    display: -webkit-box;
    -webkit-line-clamp: 2;
    -webkit-box-orient: vertical;
}

.dark .attachment-box {
    background: rgb(255 255 255 / 5%);
    border: 1px solid rgb(255 255 255 / 10%);
}

.dark .attachment-icon {
    color: #ccc;
}

<<<<<<< HEAD
/* Styling for the editing textarea */
.editing-textarea {
    width: 100%;
    min-height: 50px;
    padding: 10px 10px 0;
    border-radius: 5px;
    border: 1px solid var(--border-color-dark);
    background-color: color-mix(in srgb, var(--dark-gray) 90%, black);
    color: var(--light-gray);
    font-family: inherit;
    font-size: inherit;
    resize: vertical;
    transition: background-color 0.1s ease;
}

.dark .editing-textarea {
    border: 1px solid var(--border-color-dark);
    background-color: color-mix(in srgb, var(--darker-gray) 90%, black);
    color: #efefef;
}

.editing-textarea:focus {
    outline: none;
    border-color: var(--selected-item-color-dark);
    box-shadow: 0 0 5px color-mix(in srgb, var(--selected-item-color-dark) 50%, transparent);
}

/* Edit controls styling */
.edit-controls-container {
  margin-top: 10px;
  display: flex;
  gap: 10px;
}

.edit-control-button {
  padding: 8px 12px;
  border: 1px solid #ccc;
  border-radius: 4px;
  cursor: pointer;
  background-color: #e9ecef;
  color: #212529;
}

.edit-control-button:hover {
  background-color: #dee2e6;
}

.edit-cancel-button {
  background-color: #f8f9fa;
  border-color: #ced4da;
}

.edit-cancel-button:hover {
  background-color: #e2e6ea;
}

.dark .edit-control-button {
  border: 1px solid var(--border-color-dark);
  background-color: var(--light-gray);
  color: #efefef;
}

.dark .edit-control-button:hover {
  background-color: var(--selected-item-color-dark);
}

.dark .edit-cancel-button {
  background-color: var(--dark-gray);
  border-color: var(--border-color-dark);
}

.dark .edit-cancel-button:hover {
  background-color: color-mix(in srgb, var(--dark-gray) 85%, white);
=======
/* --- Simple Version Navigation --- */
.version-navigation {
    position: absolute;
    bottom: -23px;
    right: 0;
    display: flex;
    align-items: center;
    gap: 5px;
    opacity: 0;
    transition: opacity 0.2s;
}

.message:hover .version-navigation,
.user-message:hover .version-navigation,
.assistant-message:hover .version-navigation {
    opacity: 1;
}

.version-nav-button {
    padding: 2px 6px;
    font-size: 12px;
    min-width: auto;
}

.version-nav-button[disabled] {
    opacity: 0.3;
    cursor: not-allowed;
}

.version-position {
    font-size: 11px;
    color: currentColor;
    font-family: monospace;
    min-width: 35px;
    text-align: center;
    opacity: 0.8;
    user-select: none;
>>>>>>> 355b5f6c
}<|MERGE_RESOLUTION|>--- conflicted
+++ resolved
@@ -1457,7 +1457,6 @@
     color: #ccc;
 }
 
-<<<<<<< HEAD
 /* Styling for the editing textarea */
 .editing-textarea {
     width: 100%;
@@ -1531,7 +1530,8 @@
 
 .dark .edit-cancel-button:hover {
   background-color: color-mix(in srgb, var(--dark-gray) 85%, white);
-=======
+}
+
 /* --- Simple Version Navigation --- */
 .version-navigation {
     position: absolute;
@@ -1569,5 +1569,4 @@
     text-align: center;
     opacity: 0.8;
     user-select: none;
->>>>>>> 355b5f6c
 }