:root {
    --darker-gray: #202123;
    --dark-gray: #343541;
    --light-gray: #444654;
    --light-theme-gray: #f9fbff;
    --border-color-dark: #525252;
    --header-width: 112px;
    --selected-item-color-dark: #32333e;
}

@font-face {
    font-family: Inter;
    src: url('file/css/Inter/Inter-VariableFont_opsz,wght.ttf') format('truetype');
    font-weight: 100 900;
    font-style: normal;
}

@font-face {
    font-family: Inter;
    src: url('file/css/Inter/Inter-Italic-VariableFont_opsz,wght.ttf') format('truetype');
    font-weight: 100 900;
    font-style: italic;
}

.tabs.svelte-710i53 {
    margin-top: 0
}

.padded.svelte-12cmxck {
    padding: 3px 0;
}

div.svelte-sfqy0y,
div.svelte-iyf88w {
    background: transparent;
    border: 0;
}

/* "info" messages without a title above */
.block > .svelte-e8n7p6:not(:only-of-type, #chat-mode *) {
    margin-bottom: 0;
}

.py-6 {
    padding-top: 2.5rem
}

.small-button {
    min-width: 0 !important;
    max-width: 171px;
    height: 39.594px;
    align-self: end;
}

.refresh-button {
    max-width: 4.4em;
    min-width: 2.2em !important;
    height: 39.594px;
    align-self: end;
    line-height: 1em;
    border-radius: 0.375rem;
    flex: none;
}

.refresh-button-small {
    max-width: 2.2em;
}

.button_nowrap {
    white-space: nowrap;
}

#slim-column {
    flex: none !important;
    min-width: 0 !important;
}

.slim-dropdown {
    background-color: transparent !important;
    border: none !important;
    padding: 0 !important;
}

#download-label, #upload-label {
    min-height: 0
}

.dark a {
    color: white !important;
}

ol li p, ul li p {
    display: inline-block;
}

#chat-tab, #default-tab, #notebook-tab, #parameters, #chat-settings, #lora, #training-tab, #model-tab, #session-tab {
    border: 0;
}

#default-tab, #notebook-tab, #parameters, #chat-settings, #lora, #training-tab, #model-tab, #session-tab {
    padding: 1rem;
}

.gradio-container {
    max-width: 100% !important;
    padding-top: 0 !important;
}

#extensions {
    margin: 5px auto 35px;
    max-width: 880px;
    padding: 1em;
    padding-left: calc(var(--header-width) + 1em);
}

.extension-tab {
    border: 0 !important;
}

span.math.inline {
    font-size: 27px;
    vertical-align: baseline !important;
}

div.svelte-15lo0d8 > *, div.svelte-15lo0d8 > .form > * {
    flex-wrap: nowrap;
}

gradio-app > :first-child {
    padding: 0 !important;
}

.header_bar {
    box-shadow: 0 0 3px rgba(22 22 22 / 35%);
    margin-bottom: 0;
    overflow-x: scroll;
    text-wrap: nowrap;
    z-index: 90;
    position: fixed;
    display: flex !important;
    flex-direction: column;
    height: 100dvh;
    width: var(--header-width);
}

.header_bar button {
    margin: 0;
    padding: 0.75rem;
}

.header_bar button.selected {
    border: 0;
}

.dark .header_bar {
    border: none !important;
    box-shadow: 0 3px 4px rgba(20 20 20 / 60%);
    background-color: #8080802b;
}

.header_bar button.selected {
    border-radius: 0;
}

.textbox_default textarea {
    height: calc(100dvh - 201px);
}

.textbox_default_output textarea {
    height: calc(100dvh - 117px);
}

.textbox textarea {
    height: calc(100dvh - 172px);
}

.textbox_logits textarea {
    height: calc(100dvh - 205px);
}

.textbox_logits_notebook textarea {
    height: calc(100dvh - 221px);
}

.monospace textarea {
    font-family: monospace;
}

.textbox_default textarea,
.textbox_default_output textarea,
.textbox_logits textarea,
.textbox_logits_notebook textarea,
.textbox textarea {
    font-size: 16px !important;
    color: #46464A !important;
}

.dark textarea {
    color: #efefef !important;
}

/* Hide the gradio footer */
footer {
    display: none !important;
}

button {
    font-size: 14px !important;
}

.file-saver {
    position: fixed !important;
    height: 100%;
    z-index: 1000;
    background-color: rgb(0 0 0 / 50%) !important;
    margin-left: -20px;
    margin-right: -20px;
}

.file-saver > :first-child {
    position: fixed !important;
    top: 50%;
    left: 50%;
    transform: translate(-50%, -50%); /* center horizontally */
    width: 100%;
    max-width: 500px;
    background-color: var(--input-background-fill);
    border: var(--input-border-width) solid var(--input-border-color) !important;
    padding: 10px;
}

.file-saver > :first-child > :last-child {
    background: var(--block-background-fill);
    justify-content: flex-end;
}

.checkboxgroup-table label {
    background: none !important;
    padding: 0 !important;
    border: 0 !important;
}

.checkboxgroup-table div {
    display: grid !important;
}

.markdown ul ol {
    font-size: 100% !important;
}

.pretty_scrollbar::-webkit-scrollbar {
    width: 8px;
    height: 8px;
}

.pretty_scrollbar::-webkit-scrollbar-track {
    background: transparent;
}

.pretty_scrollbar::-webkit-scrollbar-thumb,
.pretty_scrollbar::-webkit-scrollbar-thumb:hover {
    background: var(--neutral-300);
    border-radius: 30px;
}

.dark .pretty_scrollbar::-webkit-scrollbar-thumb,
.dark .pretty_scrollbar::-webkit-scrollbar-thumb:hover {
    background: #ccc;
    border-radius: 10px;
}

.pretty_scrollbar::-webkit-resizer {
    background: #c5c5d2;
}

.dark .pretty_scrollbar::-webkit-resizer {
    background: #ccc;
    border-radius: 10px;
}

.pretty_scrollbar::-webkit-scrollbar-corner {
    background: transparent;
}

audio {
    max-width: 100%;
}

/* Copied from https://github.com/AUTOMATIC1111/stable-diffusion-webui */
#default-token-counter, #notebook-token-counter {
    position: absolute !important;
    z-index: 100;
    background: var(--input-background-fill) !important;
    min-height: 0 !important;
    width: 0;
    text-align: left;
    direction: rtl;
    right: 13px;
}

#default-token-counter {
    top: calc(100dvh - 200px) !important;
}

#notebook-token-counter {
    top: calc(100dvh - 171px) !important;
}

#default-token-counter span, #notebook-token-counter span {
    padding: 1px;
    box-shadow: 0 0 0 0.3em rgb(192 192 192 / 15%), inset 0 0 0.6em rgb(192 192 192 / 7.5%);
    border: 2px solid rgb(192 192 192 / 40%) !important;
    border-radius: 0.4em;
}

.no-background {
    background: transparent;
    padding: 0 !important;
}

/* ----------------------------------------------
  Chat tab
---------------------------------------------- */
.h-\[40dvh\], .wrap.svelte-byatnx.svelte-byatnx.svelte-byatnx {
    height: 66.67dvh
}

.gradio-container {
    margin-left: auto !important;
    margin-right: auto !important;
}

.w-screen {
    width: unset
}

div.svelte-362y77>*, div.svelte-362y77>.form>* {
    flex-wrap: nowrap
}

.pending.svelte-1ed2p3z {
    opacity: 1;
}

.wrap.svelte-6roggh.svelte-6roggh {
    max-height: 92.5%;
}

/* This is for the microphone button in the whisper extension */
.sm.svelte-1ipelgc {
    width: 100%;
}

#chat-tab {
    padding: 0;
}

#chat-tab > :nth-child(1) {
    display: flex;
    flex-direction: row;
    gap: 0;
}

#chat-tab button#Generate, #chat-tab button#stop {
    width: 89.3438px !important;
}

#chat-tab button, #notebook-tab button, #default-tab button {
    min-width: 0 !important;
}

#chat-tab > :first-child, #extensions {
    margin-left: auto;
    margin-right: auto;
}

@media screen and (width <= 688px) {
    #chat-tab {
        padding-left: 0;
        padding-right: 0;
    }

    .chat {
        padding-left: 0;
        padding-right: 0;
    }
}

.chat {
    margin-left: auto;
    margin-right: auto;
    flex: 1;
    overflow-y: hidden;
    display: flex;
    flex-direction: column;
    word-break: break-word;
    overflow-wrap: anywhere;
    border-top: none;
    border-radius: 0;
    visibility: visible;
}

.chat-parent {
    flex: 1;
    overflow: auto !important;
    border-radius: 0 !important;
}

.chat-parent .prose {
    visibility: visible;
}

.chat .message {
    width: min(100%, 48rem);
    margin-left: auto;
    margin-right: auto;
    text-align: start;
    padding-left: 1rem;
    padding-right: 1rem;
}

.chat-parent.bigchat {
    flex: 1;
}

.chat > .messages {
    display: flex;
    flex-direction: column;
    min-height: calc(100vh - 102px);
}

.chat > .messages > :first-child {
    padding-top: 20px;
}

.message-body {
    font-size: 16px;
}

.dark .message-body :is(h1, h2, h3, h4, h5, h6) {
    color: white !important;
}

.message-body h1 {
    font-weight: 800;
    font-size: 2.25em;
    margin-top: 0;
    margin-bottom: 0.8888889em;
    line-height: 1.1111111;
}

.message-body h2 {
    font-weight: 700;
    font-size: 1.5em;
    margin-top: 2em;
    margin-bottom: 1em;
    line-height: 1.3333333;
}

.message-body h3 {
    font-weight: 600;
    font-size: 1.25em;
    margin-top: 1.6em;
    margin-bottom: 0.6em;
    line-height: 1.6;
}

.message-body h4 {
    font-weight: 600;
    font-size: 1em;
    margin-top: 1.5em;
    margin-bottom: 0.5em;
    line-height: 1.5;
}

.message-body h5 {
    font-weight: normal;
    font-size: 1em;
    margin: 0;
}

.message-body h6 {
    font-weight: normal;
    font-size: 1em;
    margin: 0;
}

.dark .message q {
    color: #f5b031;
}

.message-body q::before, .message-body q::after {
    content: "";
}

.message-body li {
    list-style-position: outside;
    margin-top: 0.5em !important;
    margin-bottom: 0.5em !important;
}

.message-body ul.long-list > li,
.message-body ol.long-list > li {
    margin-top: 1.25em !important;
    margin-bottom: 1.25em !important;
}

.message-body a {
    font-weight: 500;
}

.chat .message-body ul, .chat .message-body ol {
    padding-inline-start: 2em;
}

.message-body li > p {
    display: inline !important;
}

.message-body ul {
    list-style-type: disc !important;
}

.message-body pre:not(:last-child) {
    margin-bottom: 35.625px !important;
}

.message-body pre:last-child {
    margin-bottom: 0 !important;
}

#default-tab .prose pre, #notebook-tab .prose pre {
    overflow: scroll;
}

.prose ul ul {
    margin: 0;
}

.message-body pre > code {
    white-space: pre !important;
    overflow-x: auto !important;
    max-width: calc(100dvw - 39px);
    border: 1px solid #666;
    border-radius: 5px;
    font-size: 82%;
    padding: 1px 3px;
    background: #f3f4f6 !important;
    color: #1f2328;
}

.dark .message-body pre > code {
    background: #0d1117 !important;
    color: rgb(201 209 217);
}

.message-body pre > code {
    display: block;
    padding: 15px;
}

.message-body :not(pre) > code {
    white-space: normal !important;
    font-weight: bold;
    font-size: 0.95em;
    font-family: Menlo,"Roboto Mono","Courier New",Courier,monospace,Inter,sans-serif;
    padding: .15rem .3rem;
    background-color: #ececec;
}

.dark .message-body :not(pre) > code {
    background-color: rgb(255 255 255 / 10%);
}

#chat-input {
    padding: 0;
    padding-top: 18px;
    background: transparent;
    border: none;
}

#chat-input textarea {
    background: #f3f4f6;
    padding: 0.65rem 2.5rem;
    border: 0;
    box-shadow: 0;
}

#chat-input textarea::placeholder {
    white-space: nowrap;
    overflow: hidden;
}

#chat-input textarea:focus {
    box-shadow: none !important;
}

#chat-input > :first-child {
    background-color: transparent;
}

#chat-input .progress-text {
    display: none;
}

.chat-input-positioned {
    max-width: 54rem;
    left: 50%;
    transform: translateX(-50%);
}

@media print {
    body {
        visibility: hidden;
    }

    .chat {
        visibility: visible;
        position: absolute;
        left: 0;
        top: 0;
        max-width: unset;
        max-height: unset;
        width: 100%;
        overflow-y: visible;
    }

    .message {
        break-inside: avoid;
    }

    .gradio-container {
        overflow: visible;
    }

    .tab-nav {
        display: none !important;
    }

    #chat-tab > :first-child {
        max-width: unset;
    }
}

#show-controls {
    position: absolute;
    background-color: transparent;
    border: 0 !important;
    border-radius: 0;
}

#show-controls label {
    z-index: 1000;
    position: absolute;
    right: 30px;
    top: 10px;
    white-space: nowrap;
    overflow: hidden;
    text-overflow: ellipsis;
}

.dark #show-controls span {
    color: var(--neutral-400);
}

#show-controls span {
    color: var(--neutral-600);
}

#typing-container {
    display: none;
    position: absolute;
    background-color: transparent;
    left: -2px;
    top: 4px;
    padding: var(--block-padding);
}

.typing {
    position: relative;
}

.visible-dots #typing-container {
    display: block;
}

.typing span {
    content: '';
    animation: blink 1.5s infinite;
    animation-fill-mode: both;
    height: 10px;
    width: 10px;
    background: #3b5998;;
    position: absolute;
    left:0;
    top:0;
    border-radius: 50%;
}

.typing .dot1 {
    animation-delay: .2s;
    margin-left: calc(10px * 1.5);
}

.typing .dot2 {
    animation-delay: .4s;
    margin-left: calc(10px * 3);
}

@keyframes blink {
    0% {
        opacity: .1;
    }

    20% {
        opacity: 1;
    }

    100% {
        opacity: .1;
    }
}

#chat-tab .generating {
    display: none !important;
}

.hover-element {
    position: relative;
    font-size: 24px;
}

.hover-menu {
    display: none;
    position: absolute;
    bottom: 80%;
    left: 0;
    box-shadow: 0 0 5px rgb(0 0 0 / 25%);
    z-index: 10000;
    min-width: 330px;
    flex-direction: column;
}

.hover-menu button {
    width: 100%;
    background: white !important;
    border-radius: 0 !important;
    justify-content: space-between;
    margin: 0 !important;
    height: 36px;
}

.hover-menu button:not(#clear-history-confirm) {
    border-bottom: 0 !important;
}

.hover-menu button:not(#clear-history-confirm):last-child {
    border-bottom: var(--button-border-width) solid var(--border-color-primary) !important;
}

.hover-menu button:hover {
    background: #dbeafe !important;
}

.dark .hover-menu button:hover {
    background: var(--selected-item-color-dark) !important;
}

.transparent-substring {
    opacity: 0.333;
}

#chat-tab #chat-buttons {
    display: none !important;
}

#gr-hover-container {
    min-width: 0 !important;
    display: flex;
    flex-direction: column-reverse;
    padding-right: 20px;
    padding-bottom: 3px;
    flex-grow: 0 !important;
}

#generate-stop-container {
    min-width: 0 !important;
    display: flex;
    flex-direction: column-reverse;
    padding-bottom: 3px;
    flex: 0 auto !important;
}

#chat-input-container {
    display: flex;
    flex-direction: column;
    min-width: 0 !important;
}

#chat-input-container > .form {
    background: transparent;
    border: none;
}

#chat-input-row {
    padding: 1rem;
    padding-top: 0;
}

#chat-input-row.bigchat {
    padding-bottom: 1px !important;
}

#chat-col {
    height: 100dvh;
    display: flex;
    flex-direction: column;
    padding-bottom: 0;
    gap: 0;
}

@media screen and (width <= 924px) {
    #chat-col {
        margin-top: 32px;
        height: calc(100dvh - 32px);
    }
}

#chat-col.bigchat {
    padding-bottom: 80px !important;
}

.message-body ol, .message-body ul {
    margin-top: 0 !important;
    margin-bottom: 1.25em !important;
}

/* ----------------------------------------------
  Past chats menus
---------------------------------------------- */
#rename-row label {
    margin-top: 0;
}

#rename-row > :nth-child(2) {
    justify-content: center;
}

/* ----------------------------------------------
  Create the sidebars
---------------------------------------------- */
#chat-controls,
#past-chats-row {
    width: 260px;
    max-width: 80vw;
    padding: 0.5rem;
    height: 100dvh;
    flex-shrink: 0;
    box-sizing: content-box;
    z-index: 10;
}

#past-chats-row:not(.negative-header) {
    max-width: calc(85vw - var(--header-width));
}

#chat-controls {
    padding: 1rem;
    padding-bottom: 0;
    overflow-y: scroll;
}

#chat-controls > :nth-child(1) {
    padding: 0.5rem;
}

#past-chats-row + * {
    width: unset;
    flex-grow: 1;
    flex-shrink: 1;
}

#search_chat > :nth-child(2) > :first-child {
    display: none;
}

/* ----------------------------------------------
  Keep dropdown menus above errored components
---------------------------------------------- */
.options {
    z-index: 100 !important;
    border: 1px solid var(--input-border-color);
    border-radius: 0;
}

/* ----------------------------------------------
  Big profile picture for characters
---------------------------------------------- */
.bigProfilePicture {
    position: fixed;
    bottom: 0;
    left: 0;
    width: calc(100vw / 2 - 600px);
    z-index: 10000;
}

.pfp_character {
    position: relative;
}

.pfp_character:hover {
    cursor: pointer;
}

@media screen and (width <= 1300px) {
    .bigProfilePicture {
        display: none;
    }
}

#past-chats {
    max-height: calc(100dvh - 135px);
    overflow-y: scroll !important;
    border-radius: 0;
    scrollbar-width: auto;
}

#past-chats::-webkit-scrollbar {
    display: block;
}

#past-chats label {
    width: 100%;
    background-color: transparent !important;
    background: none;
    border: 0;
    border-radius: 0;
    padding-top: 8px;
    padding-bottom: 8px;
    position: relative;
    min-height: 42px !important;
}

#past-chats label::before {
    content: url('data:image/svg+xml;utf8,<svg xmlns="http://www.w3.org/2000/svg" width="18" height="18" viewBox="0 0 24 24" fill="none" stroke="currentColor" stroke-width="2" stroke-linecap="round" stroke-linejoin="round"><path d="M8 9h8"></path><path d="M8 13h6"></path><path d="M18 4a3 3 0 0 1 3 3v8a3 3 0 0 1 -3 3h-5l-5 3v-3h-2a3 3 0 0 1 -3 -3v-8a3 3 0 0 1 3 -3h12z"></path></svg>');
    position: absolute;
    top: 12px;
    left: 12px;
    margin-right: 8px;
}

.dark #past-chats label::before {
    content: url('data:image/svg+xml;utf8,<svg xmlns="http://www.w3.org/2000/svg" width="18" height="18" viewBox="0 0 24 24" fill="none" stroke="white" stroke-width="2" stroke-linecap="round" stroke-linejoin="round"><path d="M8 9h8"></path><path d="M8 13h6"></path><path d="M18 4a3 3 0 0 1 3 3v8a3 3 0 0 1 -3 3h-5l-5 3v-3h-2a3 3 0 0 1 -3 -3v-8a3 3 0 0 1 3 -3h12z"></path></svg>');
}

#past-chats label span {
    margin-left: 29px;
}

#past-chats > :nth-child(2) {
    display: none;
}

#past-chats > :nth-child(3) {
    gap: 0.25rem;
}

#past-chats input {
    display: none;
}

#past-chats label {
    padding: 0.75rem;
    font-size: 12.5px;
    font-weight: 400;
}

#past-chats .selected,
#past-chats label:hover {
    border-radius: 0.5rem;
}

#past-chats label:hover {
    cursor: pointer;
}

#past-chats .selected,
#past-chats label:hover {
    background-color: #dbeafe !important;
}

#past-chats-buttons,
#delete-chat-row,
#rename-row {
    width: 100%;
    justify-content: center;
    gap: 9px;
}

#past-chats-row,
#chat-controls {
    width: 260px;
    padding: 0.5rem;
    height: calc(100dvh - 16px);
    flex-shrink: 0;
    box-sizing: content-box;
}

.sidebar-hidden {
    width: 0 !important;
    padding: 0 !important;
    overflow: hidden;
}

#past-chats-toggle,
#chat-controls-toggle,
#navigation-toggle {
    display: flex;
    align-items: center;
    justify-content: center;
    cursor: pointer;
    user-select: none;
    border-radius: 3px;
    z-index: 1000;
    position: fixed;
    width: 2rem;
    height: 2rem;
    top: 0;
}

#past-chats-toggle svg,
#chat-controls-toggle svg,
#navigation-toggle svg {
    pointer-events: none;
}

@media screen and (width <= 408px) {
    #past-chats-toggle.past-chats-open {
        top: 28px;
    }

    #chat-controls-toggle.chat-controls-open {
        top: 28px;
        right: calc(16px + min(260px, 80vw)) !important;
    }
}

#past-chats-toggle.past-chats-open.negative-header {
    left: calc(min(260px, 85vw) + 16px);
}

#past-chats-toggle.past-chats-open:not(.negative-header) {
    left: calc(112px + min(260px, calc(85vw - var(--header-width))) + 16px);
}

#past-chats-toggle.past-chats-closed:not(.negative-header) {
    left: 112px;
}

#past-chats-toggle.past-chats-closed.negative-header {
    left: 0;
    top: 28px;
}

@media screen and (width <= 924px) {
    #past-chats-toggle.past-chats-closed.negative-header {
        left: 28px;
        top: 0;
    }
}

.header_bar ~ * {
    margin-left: var(--header-width);
}

/* Positions for chat-controls-toggle */
#chat-controls-toggle.chat-controls-open {
    right: calc(min(260px, 80vw) + 23px);
}

#chat-controls-toggle.chat-controls-closed {
    right: 7px;
}

@media screen and (width <= 924px) {
    #chat-controls.sidebar-shown {
        position: fixed;
        right: 0;
    }

    #past-chats-row.sidebar-shown {
        position: fixed;
    }
}

/* ----------------------------------------------
  Dark theme
---------------------------------------------- */
.dark .header_bar {
    background-color: var(--darker-gray) !important;
}

.dark .header_bar button.selected {
    background: var(--selected-item-color-dark);
}

.dark #chat-input textarea {
    background: var(--light-gray);
    color: white !important;
    border-color: #292c3b;
}

.dark #chat-input textarea::placeholder {
    color: #9ca3af;
}

.dark .hover-menu button {
    border-color: var(--border-color-primary);
    background-color: var(--darker-gray) !important;
}

.dark #chat-controls,
.dark #past-chats-row {
    background-color: var(--darker-gray);
    border: 0 !important;
}

.dark gradio-app .gradio-container.gradio-container-4-37-2 .contain #past-chats .selected,
.dark gradio-app .gradio-container.gradio-container-4-37-2 .contain #past-chats label:hover {
    background-color: var(--selected-item-color-dark) !important;
}

.dark #past-chats-row,
.dark #chat-controls {
    background-color: var(--darker-gray);
}

.dark #past-chats-toggle,
.dark #chat-controls-toggle,
.dark #navigation-toggle {
    color: white;
}

.dark svg {
    color: white;
}

@media screen and (width <= 408px) {
    .dark #past-chats-toggle.past-chats-open {
        background: var(--darker-gray);
    }

    .dark #chat-controls-toggle.chat-controls-open {
        background: var(--darker-gray);
    }
}

/* ----------------------------------------------
  Light theme
---------------------------------------------- */
.header_bar {
    background-color: var(--light-theme-gray) !important;
}

.header_bar button.selected {
    background: #dbeafe;
}

#chat-controls,
#past-chats-row {
    background-color: var(--light-theme-gray);
}

#chat-controls {
    border-left: 1px solid #d9d9d0;
}

#past-chats-row {
    border-right: 1px solid #d9d9d0;
}

#past-chats-toggle,
#chat-controls-toggle,
#navigation-toggle {
    color: gray !important;
}

.mobile-top-bar {
    position: fixed;
    top: 0;
    left: 0;
    width: 100%;
    height: 32px;
    z-index: 2;
    opacity: 0;
    pointer-events: none;
}

@media screen and (width <= 924px) {
    .mobile-top-bar {
        opacity: 1;
        pointer-events: auto;
    }

    .dark .mobile-top-bar {
        background-color: var(--darker-gray);
    }

    .mobile-top-bar {
        background-color: var(--light-theme-gray);
    }
}

@media screen and (width <= 408px) {
    #past-chats-toggle.past-chats-open {
        background: var(--light-theme-gray);
    }

    #chat-controls-toggle.chat-controls-open {
        background: var(--light-theme-gray);
    }
}

/* ----------------------------------------------
  Copy button for chat messages
---------------------------------------------- */
.message .text,
.message .text-you,
.message .text-bot,
.user-message .text,
.assistant-message .text {
    position: relative;
}

.message, .user-message, .assistant-message {
    position: relative;
}

.footer-button {
    position: absolute;
    padding: 0;
    margin: 0;
    border: none;
    border-radius: 3px;
    cursor: pointer;
    opacity: 0;
    display: flex;
    align-items: center;
    transition: opacity 0.2s;
}

.footer-button.footer-copy-button {
    bottom: -23px;
    left: 0;
}

.footer-button.footer-refresh-button {
    bottom: -23px;
    left: 25px;
}

.footer-button.footer-continue-button {
    bottom: -23px;
    left: 50px;
}

.footer-button.footer-remove-button {
    bottom: -23px;
    left: 75px;
}

.message:hover .footer-button,
.user-message:hover .footer-button,
.assistant-message:hover .footer-button {
    opacity: 1;
}

.footer-button svg {
    stroke: rgb(156 163 175);
    transition: stroke 0.2s;
}

.footer-button:hover svg {
    stroke: rgb(107 114 128);
}

.dark .footer-button svg {
    stroke: rgb(156 163 175);
}

.dark .footer-button:hover svg {
    stroke: rgb(209 213 219);
}

.tgw-accordion {
    padding: 10px 12px !important;
}

.dark .tgw-accordion {
    border: 1px solid var(--border-color-dark);
}

.welcome-greeting {
    text-align: center;
    margin-top: 40vh;
    font-size: 24px;
    opacity: 0.7;
    padding-left: 1rem;
    padding-right: 1rem;
}

/* Thinking blocks styling */
.thinking-block {
    margin-bottom: 12px;
    border-radius: 8px;
    border: 1px solid rgb(0 0 0 / 10%);
    background-color: var(--light-theme-gray);
    overflow: hidden;
}

.dark .thinking-block {
    background-color: var(--darker-gray);
}

.thinking-header {
    display: flex;
    align-items: center;
    padding: 10px 16px;
    cursor: pointer;
    user-select: none;
    font-size: 14px;
    color: rgb(0 0 0 / 70%);
    transition: background-color 0.2s;
}

.thinking-header:hover {
    background-color: rgb(0 0 0 / 3%);
}

.thinking-header::-webkit-details-marker {
    display: none;
}

.thinking-icon {
    margin-right: 8px;
    color: rgb(0 0 0 / 50%);
}

.thinking-title {
    font-weight: 500;
}

.thinking-content {
    padding: 12px 16px;
    border-top: 1px solid rgb(0 0 0 / 7%);
    color: rgb(0 0 0 / 70%);
    font-size: 14px;
    line-height: 1.5;
    overflow-wrap: break-word;
    max-height: 250px;
    overflow-y: scroll;
    contain: layout;
}

/* Animation for opening thinking blocks */
@keyframes fadeIn {
    from { opacity: 0; }
    to { opacity: 1; }
}

.thinking-block[open] .thinking-content {
    animation: fadeIn 0.3s ease-out;
}

/* Additional style for in-progress thinking */
.thinking-block[data-streaming="true"] .thinking-title {
    animation: pulse 1.5s infinite;
}

@keyframes pulse {
    0% { opacity: 0.6; }
    50% { opacity: 1; }
    100% { opacity: 0.6; }
}

<<<<<<< HEAD
.streaming {
    min-height: 70vh;
}

/* --- Message Versioning Styles --- */

.message-versioning-container {
    position: absolute;
    bottom: -23px;
    right: 0;
    display: flex;
    align-items: center;
    opacity: 0;
    transition: opacity 0.2s;
    pointer-events: none;
}

.message:hover .message-versioning-container,
.user-message:hover .message-versioning-container,
.assistant-message:hover .message-versioning-container {
    opacity: 1;
    pointer-events: auto;
}

.selected-message .message-versioning-container {
    opacity: 1;
    pointer-events: auto;
}

.message-versioning-nav-container {
    display: flex;
    align-items: center;
    gap: 5px;
}

.message-versioning-nav-arrow {
    position: static;
    margin: 0;
    padding: 2px;
    width: 20px;
    height: 20px;
    line-height: 0;
    transition: transform 0.2s ease-in-out, opacity 0.2s ease-in-out;
}

.message .message-versioning-nav-arrow:not([activated]),
.user-message .message-versioning-nav-arrow:not([activated]),
.assistant-message .message-versioning-nav-arrow:not([activated]) {
    cursor: not-allowed;
    opacity: 0.3;
    transform: scale(0.95);
}

.message .message-versioning-nav-arrow:not([activated]):hover,
.user-message .message-versioning-nav-arrow:not([activated]):hover,
.assistant-message .message-versioning-nav-arrow:not([activated]):hover {
    opacity: 0.3;
}

.message-versioning-nav-pos {
    font-size: 11px;
    font-family: monospace;
    color: rgb(156 163 175); /* Match SVG stroke color */
    user-select: none;
    min-width: 25px;
    text-align: center;
    line-height: 20px;
    padding: 0 2px;
}

.dark .message-versioning-nav-pos {
    color: rgb(156 163 175); /* Same color for dark mode */
}

 /* If you want the other buttons to be visible when a message is selected, uncomment the lines below */
.selected-message:not(:hover) .message-versioning-nav-arrow[activated]/*,
.selected-message:not(:hover) .footer-button*/ {
    opacity: 0.4;
}

.selected-message:not(:hover) .message-versioning-nav-arrow:not([activated]) {
    opacity: 0.1;
}

.selected-message:hover .message-versioning-nav-arrow[activated]/*,
.selected-message:hover .footer-button*/ {
    opacity: 1;
}

.selected-message:hover .message-versioning-nav-arrow:not([activated]) {
    opacity: 0.3;
}

.message-versioning-container[hidden] {
    display: none;
=======
strong {
    font-weight: bold;
}

.min.svelte-1ybaih5 {
    min-height: 0;
}

#vram-info .value {
    color: #008d00;
}

.dark #vram-info .value {
    color: #07ff07;
>>>>>>> 0f77ff96
}<|MERGE_RESOLUTION|>--- conflicted
+++ resolved
@@ -1383,9 +1383,20 @@
     100% { opacity: 0.6; }
 }
 
-<<<<<<< HEAD
-.streaming {
-    min-height: 70vh;
+strong {
+    font-weight: bold;
+}
+
+.min.svelte-1ybaih5 {
+    min-height: 0;
+}
+
+#vram-info .value {
+    color: #008d00;
+}
+
+.dark #vram-info .value {
+    color: #07ff07;
 }
 
 /* --- Message Versioning Styles --- */
@@ -1479,20 +1490,4 @@
 
 .message-versioning-container[hidden] {
     display: none;
-=======
-strong {
-    font-weight: bold;
-}
-
-.min.svelte-1ybaih5 {
-    min-height: 0;
-}
-
-#vram-info .value {
-    color: #008d00;
-}
-
-.dark #vram-info .value {
-    color: #07ff07;
->>>>>>> 0f77ff96
 }