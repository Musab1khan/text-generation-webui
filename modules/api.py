--- conflicted
+++ resolved
@@ -14,13 +14,9 @@
 VISIBLE = False
 
 def generate_reply_wrapper(string):
-<<<<<<< HEAD
     global chat_api
 
-=======
-
     # Provide defaults so as to not break the API on the client side when new parameters are added
->>>>>>> 19e3a599
     generate_params = {
         'max_new_tokens': 200,
         'do_sample': True,
@@ -44,7 +40,7 @@
         'skip_special_tokens': True,
     }
     params = json.loads(string)
-<<<<<<< HEAD
+
     for k in params[1]:
         generate_params[k] = params[1][k]
     
@@ -69,14 +65,9 @@
 
         yield shared.history['visible'][-1]
     else:
+        generate_params.update(params[1])
         for i in generate_reply(params[0], generate_params):
             yield i
-=======
-    generate_params.update(params[1])
-    for i in generate_reply(params[0], generate_params):
-        yield i
->>>>>>> 19e3a599
-
 
 def create_apis():
     global chat_api
