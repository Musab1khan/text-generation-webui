--- conflicted
+++ resolved
@@ -61,13 +61,8 @@
 
         if shared.args.cache_8bit:
             cache = ExLlamaV2Cache_8bit(model, lazy=shared.args.autosplit)
-<<<<<<< HEAD
-        elif share.args.cache_4bit:
-            cache = ExLlamaV2Cache_Q4(self.ex_model)
-=======
         elif share.args.cache_q4:
             cache = ExLlamaV2Cache_Q4(model, lazy=shared.args.autosplit)
->>>>>>> 6753e4a9
         else:
             cache = ExLlamaV2Cache(model, lazy=shared.args.autosplit)
 
