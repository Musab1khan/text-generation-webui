--- conflicted
+++ resolved
@@ -40,11 +40,6 @@
     'max_new_tokens': 200,
     'max_new_tokens_min': 1,
     'max_new_tokens_max': 4096,
-<<<<<<< HEAD
-    'auto_max_new_tokens': False,
-    'max_tokens_second': 0,
-=======
->>>>>>> fe1f7c65
     'seed': -1,
     'negative_prompt': '',
     'truncation_length': 2048,
@@ -52,6 +47,7 @@
     'truncation_length_max': 16384,
     'custom_stopping_strings': '',
     'auto_max_new_tokens': False,
+    'max_tokens_second': 0,
     'ban_eos_token': False,
     'add_bos_token': True,
     'skip_special_tokens': True,
