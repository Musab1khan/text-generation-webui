import argparse

model = None
tokenizer = None
model_name = "None"
lora_name = "None"
soft_prompt_tensor = None
soft_prompt = False
is_RWKV = False

# Chat variables
history = {'internal': [], 'visible': []}
character = 'None'
stop_everything = False
processing_message = '*Is typing...*'

# UI elements (buttons, sliders, HTML, etc)
gradio = {}

# Generation input parameters
input_params = []

# For restarting the interface
need_restart = False

settings = {
    'max_new_tokens': 200,
    'max_new_tokens_min': 1,
    'max_new_tokens_max': 2000,
    'name1': 'You',
    'name2': 'Assistant',
    'context': 'This is a conversation with your Assistant. The Assistant is very helpful and is eager to chat with you and answer your questions.',
    'stop_at_newline': False,
    'chat_prompt_size': 2048,
    'chat_prompt_size_min': 0,
    'chat_prompt_size_max': 2048,
    'chat_generation_attempts': 1,
    'chat_generation_attempts_min': 1,
    'chat_generation_attempts_max': 5,
    'default_extensions': [],
    'chat_default_extensions': ["gallery"],
    'presets': {
        'default': 'NovelAI-Sphinx Moth',
<<<<<<< HEAD
        '.*(alpaca|llama)': "LLaMA-Precise",
        '.*pygmalion': 'Pygmalion',
=======
        '.*pygmalion': 'NovelAI-Storywriter',
>>>>>>> d4a9b5ea
        '.*RWKV': 'Naive',
    },
    'prompts': {
        'default': 'QA',
        '.*(gpt4chan|gpt-4chan|4chan)': 'GPT-4chan',
        '.*oasst': 'Open Assistant',
        '.*alpaca': "Alpaca",
    },
    'lora_prompts': {
        'default': 'QA',
        '.*(alpaca-lora-7b|alpaca-lora-13b|alpaca-lora-30b)': "Alpaca",
    }
}

def str2bool(v):
    if isinstance(v, bool):
        return v
    if v.lower() in ('yes', 'true', 't', 'y', '1'):
        return True
    elif v.lower() in ('no', 'false', 'f', 'n', '0'):
        return False
    else:
        raise argparse.ArgumentTypeError('Boolean value expected.')

parser = argparse.ArgumentParser(formatter_class=lambda prog: argparse.HelpFormatter(prog,max_help_position=54))
parser.add_argument('--model', type=str, help='Name of the model to load by default.')
parser.add_argument('--lora', type=str, help='Name of the LoRA to apply to the model by default.')
parser.add_argument('--notebook', action='store_true', help='Launch the web UI in notebook mode, where the output is written to the same text box as the input.')
parser.add_argument('--chat', action='store_true', help='Launch the web UI in chat mode.')
parser.add_argument('--cai-chat', action='store_true', help='Launch the web UI in chat mode with a style similar to Character.AI\'s. If the file img_bot.png or img_bot.jpg exists in the same folder as server.py, this image will be used as the bot\'s profile picture. Similarly, img_me.png or img_me.jpg will be used as your profile picture.')
parser.add_argument('--cpu', action='store_true', help='Use the CPU to generate text.')
parser.add_argument('--load-in-8bit', action='store_true', help='Load the model with 8-bit precision.')

parser.add_argument('--gptq-bits', type=int, default=0, help='DEPRECATED: use --wbits instead.')
parser.add_argument('--gptq-model-type', type=str, help='DEPRECATED: use --model_type instead.')
parser.add_argument('--gptq-pre-layer', type=int, default=0, help='DEPRECATED: use --pre_layer instead.')
parser.add_argument('--wbits', type=int, default=0, help='GPTQ: Load a pre-quantized model with specified precision in bits. 2, 3, 4 and 8 are supported.')
parser.add_argument('--model_type', type=str, help='GPTQ: Model type of pre-quantized model. Currently LLaMA, OPT, and GPT-J are supported.')
parser.add_argument('--groupsize', type=int, default=-1, help='GPTQ: Group size.')
parser.add_argument('--pre_layer', type=int, default=0, help='GPTQ: The number of layers to preload.')

parser.add_argument('--bf16', action='store_true', help='Load the model with bfloat16 precision. Requires NVIDIA Ampere GPU.')
parser.add_argument('--auto-devices', action='store_true', help='Automatically split the model across the available GPU(s) and CPU.')
parser.add_argument('--disk', action='store_true', help='If the model is too large for your GPU(s) and CPU combined, send the remaining layers to the disk.')
parser.add_argument('--disk-cache-dir', type=str, default="cache", help='Directory to save the disk cache to. Defaults to "cache".')
parser.add_argument('--gpu-memory', type=str, nargs="+", help='Maxmimum GPU memory in GiB to be allocated per GPU. Example: --gpu-memory 10 for a single GPU, --gpu-memory 10 5 for two GPUs.')
parser.add_argument('--cpu-memory', type=str, help='Maximum CPU memory in GiB to allocate for offloaded weights. Must be an integer number. Defaults to 99.')
parser.add_argument('--no-cache', action='store_true', help='Set use_cache to False while generating text. This reduces the VRAM usage a bit at a performance cost.')
parser.add_argument('--flexgen', action='store_true', help='Enable the use of FlexGen offloading.')
parser.add_argument('--percent', type=int, nargs="+", default=[0, 100, 100, 0, 100, 0], help='FlexGen: allocation percentages. Must be 6 numbers separated by spaces (default: 0, 100, 100, 0, 100, 0).')
parser.add_argument("--compress-weight", action="store_true", help="FlexGen: activate weight compression.")
parser.add_argument("--pin-weight", type=str2bool, nargs="?", const=True, default=True, help="FlexGen: whether to pin weights (setting this to False reduces CPU memory by 20%%).")
parser.add_argument('--deepspeed', action='store_true', help='Enable the use of DeepSpeed ZeRO-3 for inference via the Transformers integration.')
parser.add_argument('--nvme-offload-dir', type=str, help='DeepSpeed: Directory to use for ZeRO-3 NVME offloading.')
parser.add_argument('--local_rank', type=int, default=0, help='DeepSpeed: Optional argument for distributed setups.')
parser.add_argument('--rwkv-strategy', type=str, default=None, help='RWKV: The strategy to use while loading the model. Examples: "cpu fp32", "cuda fp16", "cuda fp16i8".')
parser.add_argument('--rwkv-cuda-on', action='store_true', help='RWKV: Compile the CUDA kernel for better performance.')
parser.add_argument('--no-stream', action='store_true', help='Don\'t stream the text output in real time.')
parser.add_argument('--settings', type=str, help='Load the default interface settings from this json file. See settings-template.json for an example. If you create a file called settings.json, this file will be loaded by default without the need to use the --settings flag.')
parser.add_argument('--extensions', type=str, nargs="+", help='The list of extensions to load. If you want to load more than one extension, write the names separated by spaces.')
parser.add_argument("--model-dir", type=str, default='models/', help="Path to directory with all the models")
parser.add_argument("--lora-dir", type=str, default='loras/', help="Path to directory with all the loras")
parser.add_argument('--verbose', action='store_true', help='Print the prompts to the terminal.')
parser.add_argument('--listen', action='store_true', help='Make the web UI reachable from your local network.')
parser.add_argument('--listen-port', type=int, help='The listening port that the server will use.')
parser.add_argument('--share', action='store_true', help='Create a public URL. This is useful for running the web UI on Google Colab or similar.')
parser.add_argument('--auto-launch', action='store_true', default=False, help='Open the web UI in the default browser upon launch.')
parser.add_argument("--gradio-auth-path", type=str, help='Set the gradio authentication file path. The file should contain one or more user:password pairs in this format: "u1:p1,u2:p2,u3:p3"', default=None)
args = parser.parse_args()

# Provisional, this will be deleted later
deprecated_dict = {'gptq_bits': ['wbits', 0], 'gptq_model_type': ['model_type', None], 'gptq_pre_layer': ['prelayer', 0]}
for k in deprecated_dict:
    if eval(f"args.{k}") != deprecated_dict[k][1]:
        print(f"Warning: --{k} is deprecated and will be removed. Use --{deprecated_dict[k][0]} instead.")
        exec(f"args.{deprecated_dict[k][0]} = args.{k}")<|MERGE_RESOLUTION|>--- conflicted
+++ resolved
@@ -41,12 +41,8 @@
     'chat_default_extensions': ["gallery"],
     'presets': {
         'default': 'NovelAI-Sphinx Moth',
-<<<<<<< HEAD
         '.*(alpaca|llama)': "LLaMA-Precise",
-        '.*pygmalion': 'Pygmalion',
-=======
         '.*pygmalion': 'NovelAI-Storywriter',
->>>>>>> d4a9b5ea
         '.*RWKV': 'Naive',
     },
     'prompts': {
