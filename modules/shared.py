import argparse

model = None
tokenizer = None
model_name = "None"
lora_name = "None"
soft_prompt_tensor = None
soft_prompt = False
is_RWKV = False

# Chat variables
history = {'internal': [], 'visible': []}
character = 'None'
stop_everything = False
processing_message = '*Is typing...*'

# UI elements (buttons, sliders, HTML, etc)
gradio = {}

# Generation input parameters
input_params = []

# For restarting the interface
need_restart = False

settings = {
    'max_new_tokens': 200,
    'max_new_tokens_min': 1,
    'max_new_tokens_max': 2000,
    'name1': 'You',
    'name2': 'Assistant',
    'context': 'This is a conversation with your Assistant. The Assistant is very helpful and is eager to chat with you and answer your questions.',
    'stop_at_newline': False,
    'chat_prompt_size': 2048,
    'chat_prompt_size_min': 0,
    'chat_prompt_size_max': 2048,
    'chat_generation_attempts': 1,
    'chat_generation_attempts_min': 1,
    'chat_generation_attempts_max': 5,
    'name1_pygmalion': 'You',
    'name2_pygmalion': 'Kawaii',
    'context_pygmalion': "Kawaii's persona: Kawaii is a cheerful person who loves to make others smile. She is an optimist who loves to spread happiness and positivity wherever she goes.\n<START>",
    'stop_at_newline_pygmalion': False,
    'default_extensions': [],
    'chat_default_extensions': ["gallery"],
    'presets': {
        'default': 'NovelAI-Sphinx Moth',
        'pygmalion-*': 'Pygmalion',
        'RWKV-*': 'Naive',
    },
    'prompts': {
        'default': 'Common sense questions and answers\n\nQuestion: \nFactual answer:',
        '^(gpt4chan|gpt-4chan|4chan)': '-----\n--- 865467536\nInput text\n--- 865467537\n',
        '(rosey|chip|joi)_.*_instruct.*': 'User: \n',
        'oasst-*': '<|prompter|>Write a story about future of AI development<|endoftext|><|assistant|>',
        'alpaca-*': "Below is an instruction that describes a task. Write a response that appropriately completes the request.\n### Instruction:\nWrite a poem about the transformers Python library. \nMention the word \"large language models\" in that poem.\n### Response:\n",
    },
    'lora_prompts': {
        'default': 'Common sense questions and answers\n\nQuestion: \nFactual answer:',
        '(alpaca-lora-7b|alpaca-lora-13b|alpaca-lora-30b)': "Below is an instruction that describes a task. Write a response that appropriately completes the request.\n### Instruction:\nWrite a poem about the transformers Python library. \nMention the word \"large language models\" in that poem.\n### Response:\n"
    }
}

def str2bool(v):
    if isinstance(v, bool):
        return v
    if v.lower() in ('yes', 'true', 't', 'y', '1'):
        return True
    elif v.lower() in ('no', 'false', 'f', 'n', '0'):
        return False
    else:
        raise argparse.ArgumentTypeError('Boolean value expected.')

parser = argparse.ArgumentParser(formatter_class=lambda prog: argparse.HelpFormatter(prog,max_help_position=54))
parser.add_argument('--model', type=str, help='Name of the model to load by default.')
parser.add_argument('--lora', type=str, help='Name of the LoRA to apply to the model by default.')
parser.add_argument('--notebook', action='store_true', help='Launch the web UI in notebook mode, where the output is written to the same text box as the input.')
parser.add_argument('--chat', action='store_true', help='Launch the web UI in chat mode.')
parser.add_argument('--cai-chat', action='store_true', help='Launch the web UI in chat mode with a style similar to Character.AI\'s. If the file img_bot.png or img_bot.jpg exists in the same folder as server.py, this image will be used as the bot\'s profile picture. Similarly, img_me.png or img_me.jpg will be used as your profile picture.')
parser.add_argument('--cpu', action='store_true', help='Use the CPU to generate text.')
parser.add_argument('--load-in-8bit', action='store_true', help='Load the model with 8-bit precision.')

parser.add_argument('--gptq-bits', type=int, default=0, help='DEPRECATED: use --wbits instead.')
parser.add_argument('--gptq-model-type', type=str, help='DEPRECATED: use --model_type instead.')
parser.add_argument('--gptq-pre-layer', type=int, default=0, help='DEPRECATED: use --pre_layer instead.')
parser.add_argument('--wbits', type=int, default=0, help='GPTQ: Load a pre-quantized model with specified precision in bits. 2, 3, 4 and 8 are supported.')
parser.add_argument('--model_type', type=str, help='GPTQ: Model type of pre-quantized model. Currently only LLaMA and OPT are supported.')
parser.add_argument('--groupsize', type=int, default=-1, help='GPTQ: Group size.')
parser.add_argument('--pre_layer', type=int, default=0, help='GPTQ: The number of layers to preload.')

parser.add_argument('--bf16', action='store_true', help='Load the model with bfloat16 precision. Requires NVIDIA Ampere GPU.')
parser.add_argument('--auto-devices', action='store_true', help='Automatically split the model across the available GPU(s) and CPU.')
parser.add_argument('--disk', action='store_true', help='If the model is too large for your GPU(s) and CPU combined, send the remaining layers to the disk.')
parser.add_argument('--disk-cache-dir', type=str, default="cache", help='Directory to save the disk cache to. Defaults to "cache".')
parser.add_argument('--gpu-memory', type=str, nargs="+", help='Maxmimum GPU memory in GiB to be allocated per GPU. Example: --gpu-memory 10 for a single GPU, --gpu-memory 10 5 for two GPUs.')
parser.add_argument('--cpu-memory', type=str, help='Maximum CPU memory in GiB to allocate for offloaded weights. Must be an integer number. Defaults to 99.')
parser.add_argument('--no-cache', action='store_true', help='Set use_cache to False while generating text. This reduces the VRAM usage a bit at a performance cost.')
parser.add_argument('--flexgen', action='store_true', help='Enable the use of FlexGen offloading.')
parser.add_argument('--percent', type=int, nargs="+", default=[0, 100, 100, 0, 100, 0], help='FlexGen: allocation percentages. Must be 6 numbers separated by spaces (default: 0, 100, 100, 0, 100, 0).')
parser.add_argument("--compress-weight", action="store_true", help="FlexGen: activate weight compression.")
parser.add_argument("--pin-weight", type=str2bool, nargs="?", const=True, default=True, help="FlexGen: whether to pin weights (setting this to False reduces CPU memory by 20%%).")
parser.add_argument('--deepspeed', action='store_true', help='Enable the use of DeepSpeed ZeRO-3 for inference via the Transformers integration.')
parser.add_argument('--nvme-offload-dir', type=str, help='DeepSpeed: Directory to use for ZeRO-3 NVME offloading.')
parser.add_argument('--local_rank', type=int, default=0, help='DeepSpeed: Optional argument for distributed setups.')
parser.add_argument('--rwkv-strategy', type=str, default=None, help='RWKV: The strategy to use while loading the model. Examples: "cpu fp32", "cuda fp16", "cuda fp16i8".')
parser.add_argument('--rwkv-cuda-on', action='store_true', help='RWKV: Compile the CUDA kernel for better performance.')
parser.add_argument('--no-stream', action='store_true', help='Don\'t stream the text output in real time.')
parser.add_argument('--settings', type=str, help='Load the default interface settings from this json file. See settings-template.json for an example. If you create a file called settings.json, this file will be loaded by default without the need to use the --settings flag.')
parser.add_argument('--extensions', type=str, nargs="+", help='The list of extensions to load. If you want to load more than one extension, write the names separated by spaces.')
parser.add_argument("--model-dir", type=str, default='models/', help="Path to directory with all the models")
parser.add_argument("--lora-dir", type=str, default='loras/', help="Path to directory with all the loras")
parser.add_argument('--verbose', action='store_true', help='Print the prompts to the terminal.')
parser.add_argument('--listen', action='store_true', help='Make the web UI reachable from your local network.')
parser.add_argument('--listen-port', type=int, help='The listening port that the server will use.')
parser.add_argument('--share', action='store_true', help='Create a public URL. This is useful for running the web UI on Google Colab or similar.')
parser.add_argument('--auto-launch', action='store_true', default=False, help='Open the web UI in the default browser upon launch.')
<<<<<<< HEAD
parser.add_argument('--verbose', action='store_true', help='Print the prompts to the terminal.')
parser.add_argument('--load-character', type=str, help='Loads a character.json from the `characters` directory, requires --chat or --cai-chat')
=======
parser.add_argument("--gradio-auth-path", type=str, help='Set the gradio authentication file path. The file should contain one or more user:password pairs in this format: "u1:p1,u2:p2,u3:p3"', default=None)
>>>>>>> 46f6536f
args = parser.parse_args()

# Provisional, this will be deleted later
deprecated_dict = {'gptq_bits': ['wbits', 0], 'gptq_model_type': ['model_type', None], 'gptq_pre_layer': ['prelayer', 0]}
for k in deprecated_dict:
    if eval(f"args.{k}") != deprecated_dict[k][1]:
        print(f"Warning: --{k} is deprecated and will be removed. Use --{deprecated_dict[k][0]} instead.")
        exec(f"args.{deprecated_dict[k][0]} = args.{k}")<|MERGE_RESOLUTION|>--- conflicted
+++ resolved
@@ -114,12 +114,9 @@
 parser.add_argument('--listen-port', type=int, help='The listening port that the server will use.')
 parser.add_argument('--share', action='store_true', help='Create a public URL. This is useful for running the web UI on Google Colab or similar.')
 parser.add_argument('--auto-launch', action='store_true', default=False, help='Open the web UI in the default browser upon launch.')
-<<<<<<< HEAD
-parser.add_argument('--verbose', action='store_true', help='Print the prompts to the terminal.')
 parser.add_argument('--load-character', type=str, help='Loads a character.json from the `characters` directory, requires --chat or --cai-chat')
-=======
 parser.add_argument("--gradio-auth-path", type=str, help='Set the gradio authentication file path. The file should contain one or more user:password pairs in this format: "u1:p1,u2:p2,u3:p3"', default=None)
->>>>>>> 46f6536f
+
 args = parser.parse_args()
 
 # Provisional, this will be deleted later
