'''
Based on
https://github.com/abetlen/llama-cpp-python

Documentation:
https://abetlen.github.io/llama-cpp-python/
'''

import re
<<<<<<< HEAD
import ast
=======
from functools import partial
>>>>>>> c40932eb

from llama_cpp import Llama, LlamaCache, LogitsProcessorList

from modules import shared
from modules.callbacks import Iteratorize
from modules.logging_colors import logger

def check_stop_by_reply(reply, state, stopping_strings):
    # custom_stopping_strings
    custom_stopping_strings = state.get('custom_stopping_strings', "")
    all_stopping_strings = ast.literal_eval(f"[{custom_stopping_strings}]")

    # stopping_strings
    if stopping_strings is not None:
        all_stopping_strings += stopping_strings

    # stop_by_newline
    if state.get('stop_by_newline', False):
        all_stopping_strings += ["\n"]

    for string in all_stopping_strings:
        if string in reply:
            return True

    return False

def ban_eos_logits_processor(eos_token, input_ids, logits):
    logits[eos_token] = -float('inf')
    return logits


class LlamaCppModel:
    def __init__(self):
        self.initialized = False

    def __del__(self):
        self.model.__del__()

    @classmethod
    def from_pretrained(self, path):
        result = self()
        cache_capacity = 0
        if shared.args.cache_capacity is not None:
            if 'GiB' in shared.args.cache_capacity:
                cache_capacity = int(re.sub('[a-zA-Z]', '', shared.args.cache_capacity)) * 1000 * 1000 * 1000
            elif 'MiB' in shared.args.cache_capacity:
                cache_capacity = int(re.sub('[a-zA-Z]', '', shared.args.cache_capacity)) * 1000 * 1000
            else:
                cache_capacity = int(shared.args.cache_capacity)

        logger.info("Cache capacity is " + str(cache_capacity) + " bytes")
        params = {
            'model_path': str(path),
            'n_ctx': shared.args.n_ctx,
            'seed': int(shared.args.llama_cpp_seed),
            'n_threads': shared.args.threads or None,
            'n_batch': shared.args.n_batch,
            'use_mmap': not shared.args.no_mmap,
            'use_mlock': shared.args.mlock,
            'n_gpu_layers': shared.args.n_gpu_layers
        }

        self.model = Llama(**params)
        if cache_capacity > 0:
            self.model.set_cache(LlamaCache(capacity_bytes=cache_capacity))

        # This is ugly, but the model and the tokenizer are the same object in this library.
        return result, result

    def encode(self, string):
        if type(string) is str:
            string = string.encode()

        return self.model.tokenize(string)

    def generate(self, prompt, state, stopping_strings, callback=None):
        prompt = prompt if type(prompt) is str else prompt.decode()
        completion_chunks = self.model.create_completion(
            prompt=prompt,
            max_tokens=state['max_new_tokens'],
            temperature=state['temperature'],
            top_p=state['top_p'],
            top_k=state['top_k'],
            repeat_penalty=state['repetition_penalty'],
            tfs_z=state['tfs'],
            mirostat_mode=int(state['mirostat_mode']),
            mirostat_tau=state['mirostat_tau'],
            mirostat_eta=state['mirostat_eta'],
            stream=True,
            logits_processor=LogitsProcessorList([
                partial(ban_eos_logits_processor, self.model.token_eos()),
            ]) if state['ban_eos_token'] else None,
        )

        output = ""
        for completion_chunk in completion_chunks:
            text = completion_chunk['choices'][0]['text']
            output += text
            if callback:
                callback(text)

            if shared.stop_everything:
                break

            if check_stop_by_reply(output, state, stopping_strings):
                break

        return output

    def generate_with_streaming(self, *args, **kwargs):
        with Iteratorize(self.generate, args, kwargs, callback=None) as generator:
            reply = ''
            for token in generator:
                reply += token
                yield reply

                if shared.stop_everything:
                    break

                if check_stop_by_reply(reply, args[1], args[2]):
                    break<|MERGE_RESOLUTION|>--- conflicted
+++ resolved
@@ -7,11 +7,8 @@
 '''
 
 import re
-<<<<<<< HEAD
 import ast
-=======
 from functools import partial
->>>>>>> c40932eb
 
 from llama_cpp import Llama, LlamaCache, LogitsProcessorList
 
