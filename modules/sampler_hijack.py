--- conflicted
+++ resolved
@@ -222,11 +222,7 @@
             match_lengths = {}
 
             for i in match_indices:
-<<<<<<< HEAD
                 next_token = input_ids[i+1]
-=======
-                next_token = input_ids_row[i + 1].item()
->>>>>>> b675151f
 
                 if next_token in self.sequence_breakers:
                     continue
@@ -242,13 +238,8 @@
                         # Start of input reached.
                         break
 
-<<<<<<< HEAD
                     previous_token = input_ids[-(match_length+1)]
                     if input_ids[j] != previous_token:
-=======
-                    previous_token = input_ids_row[-(match_length + 1)].item()
-                    if input_ids_row[j] != previous_token:
->>>>>>> b675151f
                         # Start of match reached.
                         break
 
