import gc
import os
import re
import time
import traceback
from pathlib import Path

import torch
import transformers
from accelerate import infer_auto_device_map, init_empty_weights
from accelerate.utils import is_ccl_available, is_xpu_available
from transformers import (
    AutoConfig,
    AutoModel,
    AutoModelForCausalLM,
    AutoModelForSeq2SeqLM,
    AutoTokenizer,
    BitsAndBytesConfig,
    GPTQConfig
)

import modules.shared as shared
from modules import RoPE, llama_attn_hijack, sampler_hijack
from modules.logging_colors import logger
from modules.models_settings import get_model_metadata

transformers.logging.set_verbosity_error()

local_rank = None
if shared.args.deepspeed:
    import deepspeed
    from transformers.deepspeed import (
        HfDeepSpeedConfig,
        is_deepspeed_zero3_enabled
    )

    from modules.deepspeed_parameters import generate_ds_config

    # Distributed setup
    local_rank = shared.args.local_rank if shared.args.local_rank is not None else int(os.getenv("LOCAL_RANK", "0"))
    world_size = int(os.getenv("WORLD_SIZE", "1"))
    if is_xpu_available() and is_ccl_available():
        torch.xpu.set_device(local_rank)
        deepspeed.init_distributed(backend="ccl")
    else:
        torch.cuda.set_device(local_rank)
        deepspeed.init_distributed()
    ds_config = generate_ds_config(shared.args.bf16, 1 * world_size, shared.args.nvme_offload_dir)
    dschf = HfDeepSpeedConfig(ds_config)  # Keep this object alive for the Transformers integration

sampler_hijack.hijack_samplers()


def load_model(model_name, loader=None):
    logger.info(f"Loading {model_name}...")
    t0 = time.time()

    shared.is_seq2seq = False
    load_func_map = {
        'Transformers': huggingface_loader,
        'AutoGPTQ': AutoGPTQ_loader,
        'GPTQ-for-LLaMa': GPTQ_loader,
        'llama.cpp': llamacpp_loader,
        'llamacpp_HF': llamacpp_HF_loader,
        'RWKV': RWKV_loader,
        'ExLlama': ExLlama_loader,
        'ExLlama_HF': ExLlama_HF_loader,
        'ExLlamav2': ExLlamav2_loader,
        'ExLlamav2_HF': ExLlamav2_HF_loader,
        'ctransformers': ctransformers_loader,
        'AutoAWQ': AutoAWQ_loader,
    }

    metadata = get_model_metadata(model_name)
    if loader is None:
        if shared.args.loader is not None:
            loader = shared.args.loader
        else:
            loader = metadata['loader']
            if loader is None:
                logger.error('The path to the model does not exist. Exiting.')
                raise ValueError

    shared.args.loader = loader
    output = load_func_map[loader](model_name)
    if type(output) is tuple:
        model, tokenizer = output
    else:
        model = output
        if model is None:
            return None, None
        else:
            tokenizer = load_tokenizer(model_name, model)

    # Hijack attention with xformers
    if any((shared.args.xformers, shared.args.sdp_attention)):
        llama_attn_hijack.hijack_llama_attention()

    shared.settings.update({k: v for k, v in metadata.items() if k in shared.settings})
<<<<<<< HEAD
    shared.model_name = model_name
=======
    if loader.lower().startswith('exllama'):
        shared.settings['truncation_length'] = shared.args.max_seq_len
    elif loader in ['llama.cpp', 'llamacpp_HF', 'ctransformers']:
        shared.settings['truncation_length'] = shared.args.n_ctx

    logger.info(f"TRUNCATION LENGTH: {shared.settings['truncation_length']}")
    logger.info(f"INSTRUCTION TEMPLATE: {shared.settings['instruction_template']}")
>>>>>>> cd41f891
    logger.info(f"Loaded the model in {(time.time()-t0):.2f} seconds.")
    return model, tokenizer


def load_tokenizer(model_name, model):
    tokenizer = None
    path_to_model = Path(f"{shared.args.model_dir}/{model_name}/")
    if any(s in model_name.lower() for s in ['gpt-4chan', 'gpt4chan']) and Path(f"{shared.args.model_dir}/gpt-j-6B/").exists():
        tokenizer = AutoTokenizer.from_pretrained(Path(f"{shared.args.model_dir}/gpt-j-6B/"))
    elif path_to_model.exists():
        if shared.args.use_fast:
            logger.info('Loading the tokenizer with use_fast=True.')

        tokenizer = AutoTokenizer.from_pretrained(
            path_to_model,
            trust_remote_code=shared.args.trust_remote_code,
            use_fast=shared.args.use_fast
        )

    return tokenizer


def huggingface_loader(model_name):

    path_to_model = Path(f'{shared.args.model_dir}/{model_name}')
    params = {
        'low_cpu_mem_usage': True,
        'trust_remote_code': shared.args.trust_remote_code,
        'torch_dtype': torch.bfloat16 if shared.args.bf16 else torch.float16,
        'use_safetensors': True if shared.args.force_safetensors else None
    }

    if shared.args.use_flash_attention_2:
        params['use_flash_attention_2'] = True

    config = AutoConfig.from_pretrained(path_to_model, trust_remote_code=params['trust_remote_code'])

    if 'chatglm' in model_name.lower():
        LoaderClass = AutoModel
    else:
        if config.to_dict().get('is_encoder_decoder', False):
            LoaderClass = AutoModelForSeq2SeqLM
            shared.is_seq2seq = True
        else:
            LoaderClass = AutoModelForCausalLM

    # Load the model in simple 16-bit mode by default
    if not any([shared.args.cpu, shared.args.load_in_8bit, shared.args.load_in_4bit, shared.args.auto_devices, shared.args.disk, shared.args.deepspeed, shared.args.gpu_memory is not None, shared.args.cpu_memory is not None, shared.args.compress_pos_emb > 1, shared.args.alpha_value > 1, shared.args.disable_exllama]):
        model = LoaderClass.from_pretrained(path_to_model, **params)
        if torch.backends.mps.is_available():
            device = torch.device('mps')
            model = model.to(device)
        elif is_xpu_available():
            device = torch.device("xpu")
            model = model.to(device)
        else:
            model = model.cuda()

    # DeepSpeed ZeRO-3
    elif shared.args.deepspeed:
        model = LoaderClass.from_pretrained(path_to_model, torch_dtype=params['torch_dtype'])
        model = deepspeed.initialize(model=model, config_params=ds_config, model_parameters=None, optimizer=None, lr_scheduler=None)[0]
        model.module.eval()  # Inference
        logger.info(f'DeepSpeed ZeRO-3 is enabled: {is_deepspeed_zero3_enabled()}')

    # Load with quantization and/or offloading
    else:

        if not any((shared.args.cpu, torch.cuda.is_available(), is_xpu_available(), torch.backends.mps.is_available())):
            logger.warning('torch.cuda.is_available() and is_xpu_available() returned False. This means that no GPU has been detected. Falling back to CPU mode.')

            shared.args.cpu = True

        if shared.args.cpu:
            params['torch_dtype'] = torch.float32
        else:
            params['device_map'] = 'auto'
            params['max_memory'] = get_max_memory_dict()
            if shared.args.load_in_4bit:
                # See https://github.com/huggingface/transformers/pull/23479/files
                # and https://huggingface.co/blog/4bit-transformers-bitsandbytes
                quantization_config_params = {
                    'load_in_4bit': True,
                    'bnb_4bit_compute_dtype': eval("torch.{}".format(shared.args.compute_dtype)) if shared.args.compute_dtype in ["bfloat16", "float16", "float32"] else None,
                    'bnb_4bit_quant_type': shared.args.quant_type,
                    'bnb_4bit_use_double_quant': shared.args.use_double_quant,
                }

                logger.info('Using the following 4-bit params: ' + str(quantization_config_params))
                params['quantization_config'] = BitsAndBytesConfig(**quantization_config_params)

            elif shared.args.load_in_8bit:
                if any((shared.args.auto_devices, shared.args.gpu_memory)):
                    params['quantization_config'] = BitsAndBytesConfig(load_in_8bit=True, llm_int8_enable_fp32_cpu_offload=True)
                else:
                    params['quantization_config'] = BitsAndBytesConfig(load_in_8bit=True)

                if params['max_memory'] is not None:
                    with init_empty_weights():
                        model = LoaderClass.from_config(config, trust_remote_code=params['trust_remote_code'])

                    model.tie_weights()
                    params['device_map'] = infer_auto_device_map(
                        model,
                        dtype=torch.int8,
                        max_memory=params['max_memory'],
                        no_split_module_classes=model._no_split_modules
                    )

            if shared.args.disk:
                params['offload_folder'] = shared.args.disk_cache_dir

        if shared.args.disable_exllama:
            try:
                gptq_config = GPTQConfig(bits=config.quantization_config.get('bits', 4), disable_exllama=True)
                params['quantization_config'] = gptq_config
                logger.info('Loading with ExLlama kernel disabled.')
            except:
                exc = traceback.format_exc()
                logger.error('Failed to disable exllama. Does the config.json for this model contain the necessary quantization info?')
                print(exc)

        if shared.args.compress_pos_emb > 1:
            params['rope_scaling'] = {'type': 'linear', 'factor': shared.args.compress_pos_emb}
        elif shared.args.alpha_value > 1:
            params['rope_scaling'] = {'type': 'dynamic', 'factor': RoPE.get_alpha_value(shared.args.alpha_value, shared.args.rope_freq_base)}

        model = LoaderClass.from_pretrained(path_to_model, **params)

    return model


def llamacpp_loader(model_name):
    from modules.llamacpp_model import LlamaCppModel

    path = Path(f'{shared.args.model_dir}/{model_name}')
    if path.is_file():
        model_file = path
    else:
        model_file = list(Path(f'{shared.args.model_dir}/{model_name}').glob('*.gguf'))[0]

    logger.info(f"llama.cpp weights detected: {model_file}")
    model, tokenizer = LlamaCppModel.from_pretrained(model_file)
    return model, tokenizer


def llamacpp_HF_loader(model_name):
    from modules.llamacpp_hf import LlamacppHF

    for fname in [model_name, "oobabooga_llama-tokenizer", "llama-tokenizer"]:
        path = Path(f'{shared.args.model_dir}/{fname}')
        if all((path / file).exists() for file in ['tokenizer_config.json', 'special_tokens_map.json', 'tokenizer.model']):
            logger.info(f'Using tokenizer from: {path}')
            break
    else:
        logger.error("Could not load the model because a tokenizer in transformers format was not found. Please download oobabooga/llama-tokenizer.")
        return None, None

    if shared.args.use_fast:
        logger.info('Loading the tokenizer with use_fast=True.')

    tokenizer = AutoTokenizer.from_pretrained(
        path,
        trust_remote_code=shared.args.trust_remote_code,
        use_fast=shared.args.use_fast
    )

    model = LlamacppHF.from_pretrained(model_name)
    return model, tokenizer


def ctransformers_loader(model_name):
    from modules.ctransformers_model import CtransformersModel

    path = Path(f'{shared.args.model_dir}/{model_name}')
    ctrans = CtransformersModel()
    if ctrans.model_type_is_auto():
        model_file = path
    else:
        if path.is_file():
            model_file = path
        else:
            entries = Path(f'{shared.args.model_dir}/{model_name}')
            gguf = list(entries.glob('*.gguf'))
            bin = list(entries.glob('*.bin'))
            if len(gguf) > 0:
                model_file = gguf[0]
            elif len(bin) > 0:
                model_file = bin[0]
            else:
                logger.error("Could not find a model for ctransformers.")
                return None, None

    logger.info(f'ctransformers weights detected: {model_file}')
    model, tokenizer = ctrans.from_pretrained(model_file)
    return model, tokenizer


def AutoAWQ_loader(model_name):
    from awq import AutoAWQForCausalLM

    model_dir = Path(f'{shared.args.model_dir}/{model_name}')

    model = AutoAWQForCausalLM.from_quantized(
                quant_path=model_dir,
                max_new_tokens=shared.args.max_seq_len,
                trust_remote_code=shared.args.trust_remote_code,
                fuse_layers=not shared.args.no_inject_fused_attention,
                max_memory=get_max_memory_dict(),
                batch_size=1,
                safetensors=any(model_dir.glob('*.safetensors')),
            )

    return model


def GPTQ_loader(model_name):

    # Monkey patch
    if shared.args.monkey_patch:
        logger.warning("Applying the monkey patch for using LoRAs with GPTQ models. It may cause undefined behavior outside its intended scope.")
        from modules.monkey_patch_gptq_lora import load_model_llama

        model, _ = load_model_llama(model_name)

    # No monkey patch
    else:
        import modules.GPTQ_loader

        model = modules.GPTQ_loader.load_quantized(model_name)

    return model


def AutoGPTQ_loader(model_name):
    import modules.AutoGPTQ_loader

    return modules.AutoGPTQ_loader.load_quantized(model_name)


def ExLlama_loader(model_name):
    from modules.exllama import ExllamaModel

    model, tokenizer = ExllamaModel.from_pretrained(model_name)
    return model, tokenizer


def ExLlama_HF_loader(model_name):
    from modules.exllama_hf import ExllamaHF

    return ExllamaHF.from_pretrained(model_name)


def ExLlamav2_loader(model_name):
    from modules.exllamav2 import Exllamav2Model

    model, tokenizer = Exllamav2Model.from_pretrained(model_name)
    return model, tokenizer


def ExLlamav2_HF_loader(model_name):
    from modules.exllamav2_hf import Exllamav2HF

    return Exllamav2HF.from_pretrained(model_name)


def RWKV_loader(model_name):
    '''
    This loader is not currently maintained as RWKV can now be loaded
    through the transformers library.
    '''
    from modules.RWKV import RWKVModel, RWKVTokenizer

    model = RWKVModel.from_pretrained(
        Path(f'{shared.args.model_dir}/{model_name}'),
        dtype="fp32" if shared.args.cpu else "bf16" if shared.args.bf16 else "fp16",
        device="cpu" if shared.args.cpu else "xpu" if is_xpu_available() else "cuda"
    )

    tokenizer = RWKVTokenizer.from_pretrained(Path(shared.args.model_dir))
    return model, tokenizer


def get_max_memory_dict():
    max_memory = {}
    max_cpu_memory = shared.args.cpu_memory.strip() if shared.args.cpu_memory is not None else '99GiB'
    if shared.args.gpu_memory:
        memory_map = list(map(lambda x: x.strip(), shared.args.gpu_memory))
        for i in range(len(memory_map)):
            max_memory[i] = f'{memory_map[i]}GiB' if not re.match('.*ib$', memory_map[i].lower()) else memory_map[i]

        max_memory['cpu'] = f'{max_cpu_memory}GiB' if not re.match('.*ib$', max_cpu_memory.lower()) else max_cpu_memory

    # If --auto-devices is provided standalone, try to get a reasonable value
    # for the maximum memory of device :0
    elif shared.args.auto_devices:
        if is_xpu_available():
            total_mem = (torch.xpu.get_device_properties(0).total_memory / (1024 * 1024))
        else:
            total_mem = (torch.cuda.get_device_properties(0).total_memory / (1024 * 1024))

        suggestion = round((total_mem - 1000) / 1000) * 1000
        if total_mem - suggestion < 800:
            suggestion -= 1000

        suggestion = int(round(suggestion / 1000))
        logger.warning(f"Auto-assiging --gpu-memory {suggestion} for your GPU to try to prevent out-of-memory errors. You can manually set other values.")
        max_memory[0] = f'{suggestion}GiB'
        max_memory['cpu'] = f'{max_cpu_memory}GiB' if not re.match('.*ib$', max_cpu_memory.lower()) else max_cpu_memory

    return max_memory if len(max_memory) > 0 else None


def clear_torch_cache():
    gc.collect()
    if not shared.args.cpu:
        if is_xpu_available():
            torch.xpu.empty_cache()
        else:
            torch.cuda.empty_cache()


def unload_model():
    shared.model = shared.tokenizer = None
    shared.lora_names = []
    shared.model_dirty_from_training = False
    clear_torch_cache()


def reload_model():
    unload_model()
    shared.model, shared.tokenizer = load_model(shared.model_name)<|MERGE_RESOLUTION|>--- conflicted
+++ resolved
@@ -97,9 +97,7 @@
         llama_attn_hijack.hijack_llama_attention()
 
     shared.settings.update({k: v for k, v in metadata.items() if k in shared.settings})
-<<<<<<< HEAD
     shared.model_name = model_name
-=======
     if loader.lower().startswith('exllama'):
         shared.settings['truncation_length'] = shared.args.max_seq_len
     elif loader in ['llama.cpp', 'llamacpp_HF', 'ctransformers']:
@@ -107,7 +105,6 @@
 
     logger.info(f"TRUNCATION LENGTH: {shared.settings['truncation_length']}")
     logger.info(f"INSTRUCTION TEMPLATE: {shared.settings['instruction_template']}")
->>>>>>> cd41f891
     logger.info(f"Loaded the model in {(time.time()-t0):.2f} seconds.")
     return model, tokenizer
 
