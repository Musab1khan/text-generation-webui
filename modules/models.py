import gc
import os
import re
import time
import traceback
from pathlib import Path

import torch
import transformers
from accelerate import infer_auto_device_map, init_empty_weights, is_xpu_available, is_ccl_available
from transformers import (
    AutoConfig,
    AutoModel,
    AutoModelForCausalLM,
    AutoModelForSeq2SeqLM,
    AutoTokenizer,
    BitsAndBytesConfig,
    GPTQConfig
)

import modules.shared as shared
from modules import RoPE, llama_attn_hijack, sampler_hijack
from modules.logging_colors import logger
from modules.models_settings import get_model_metadata

transformers.logging.set_verbosity_error()

local_rank = None
if shared.args.deepspeed:
    import deepspeed
    from transformers.deepspeed import (
        HfDeepSpeedConfig,
        is_deepspeed_zero3_enabled
    )

    from modules.deepspeed_parameters import generate_ds_config

    # Distributed setup
    local_rank = shared.args.local_rank if shared.args.local_rank is not None else int(os.getenv("LOCAL_RANK", "0"))
    world_size = int(os.getenv("WORLD_SIZE", "1"))
    if is_xpu_available() and is_ccl_available():
        torch.xpu.set_device(local_rank)
        deepspeed.init_distributed(backend="ccl")
    else:
        torch.cuda.set_device(local_rank)
        deepspeed.init_distributed()
    ds_config = generate_ds_config(shared.args.bf16, 1 * world_size, shared.args.nvme_offload_dir)
    dschf = HfDeepSpeedConfig(ds_config)  # Keep this object alive for the Transformers integration

sampler_hijack.hijack_samplers()


def load_model(model_name, loader=None):
    logger.info(f"Loading {model_name}...")
    t0 = time.time()

    shared.is_seq2seq = False
    load_func_map = {
        'Transformers': huggingface_loader,
        'AutoGPTQ': AutoGPTQ_loader,
        'GPTQ-for-LLaMa': GPTQ_loader,
        'llama.cpp': llamacpp_loader,
        'llamacpp_HF': llamacpp_HF_loader,
        'RWKV': RWKV_loader,
        'ExLlama': ExLlama_loader,
        'ExLlama_HF': ExLlama_HF_loader,
        'ExLlamav2': ExLlamav2_loader,
        'ExLlamav2_HF': ExLlamav2_HF_loader,
        'ctransformers': ctransformers_loader,
        'AutoAWQ': AutoAWQ_loader,
    }

    if loader is None:
        if shared.args.loader is not None:
            loader = shared.args.loader
        else:
            loader = get_model_metadata(model_name)['loader']
            if loader is None:
                logger.error('The path to the model does not exist. Exiting.')
                return None, None

    shared.args.loader = loader
    output = load_func_map[loader](model_name)
    if type(output) is tuple:
        model, tokenizer = output
    else:
        model = output
        if model is None:
            return None, None
        else:
            tokenizer = load_tokenizer(model_name, model)

    # Hijack attention with xformers
    if any((shared.args.xformers, shared.args.sdp_attention)):
        llama_attn_hijack.hijack_llama_attention()

    logger.info(f"Loaded the model in {(time.time()-t0):.2f} seconds.")
    return model, tokenizer


def load_tokenizer(model_name, model):
    tokenizer = None
    path_to_model = Path(f"{shared.args.model_dir}/{model_name}/")
    if any(s in model_name.lower() for s in ['gpt-4chan', 'gpt4chan']) and Path(f"{shared.args.model_dir}/gpt-j-6B/").exists():
        tokenizer = AutoTokenizer.from_pretrained(Path(f"{shared.args.model_dir}/gpt-j-6B/"))
    elif path_to_model.exists():
        if shared.args.use_fast:
            logger.info('Loading the tokenizer with use_fast=True.')

        tokenizer = AutoTokenizer.from_pretrained(
            path_to_model,
            trust_remote_code=shared.args.trust_remote_code,
            use_fast=shared.args.use_fast
        )

    return tokenizer


def huggingface_loader(model_name):

    path_to_model = Path(f'{shared.args.model_dir}/{model_name}')
    params = {
        'low_cpu_mem_usage': True,
        'trust_remote_code': shared.args.trust_remote_code,
        'torch_dtype': torch.bfloat16 if shared.args.bf16 else torch.float16
    }
    config = AutoConfig.from_pretrained(path_to_model, trust_remote_code=params['trust_remote_code'])

    if 'chatglm' in model_name.lower():
        LoaderClass = AutoModel
    else:
        if config.to_dict().get('is_encoder_decoder', False):
            LoaderClass = AutoModelForSeq2SeqLM
            shared.is_seq2seq = True
        else:
            LoaderClass = AutoModelForCausalLM

    # Load the model in simple 16-bit mode by default
    if not any([shared.args.cpu, shared.args.load_in_8bit, shared.args.load_in_4bit, shared.args.auto_devices, shared.args.disk, shared.args.deepspeed, shared.args.gpu_memory is not None, shared.args.cpu_memory is not None, shared.args.compress_pos_emb > 1, shared.args.alpha_value > 1, shared.args.disable_exllama]):
        model = LoaderClass.from_pretrained(path_to_model, **params)
        if torch.backends.mps.is_available():
            device = torch.device('mps')
            model = model.to(device)
<<<<<<< HEAD
        elif is_xpu_available():
            device = torch.device("xpu")
            model = model.to(device)
=======
        elif hasattr(torch, 'xpu') and torch.xpu.is_available():
            model = model.to('xpu')
>>>>>>> cd45635f
        else:
            model = model.cuda()

    # DeepSpeed ZeRO-3
    elif shared.args.deepspeed:
        model = LoaderClass.from_pretrained(path_to_model, torch_dtype=params['torch_dtype'])
        model = deepspeed.initialize(model=model, config_params=ds_config, model_parameters=None, optimizer=None, lr_scheduler=None)[0]
        model.module.eval()  # Inference
        logger.info(f'DeepSpeed ZeRO-3 is enabled: {is_deepspeed_zero3_enabled()}')

    # Load with quantization and/or offloading
    else:
<<<<<<< HEAD
        if not any((shared.args.cpu, torch.cuda.is_available(), is_xpu_available(), torch.backends.mps.is_available())):
            logger.warning('torch.cuda.is_available() and is_xpu_available() returned False. This means that no GPU has been detected. Falling back to CPU mode.')
=======
        conditions = [
            shared.args.cpu,
            torch.cuda.is_available(),
            torch.backends.mps.is_available(),
            hasattr(torch, 'xpu') and torch.xpu.is_available(),
        ]

        if not any(conditions):
            logger.warning('No GPU has been detected by Pytorch. Falling back to CPU mode.')
>>>>>>> cd45635f
            shared.args.cpu = True

        if shared.args.cpu:
            params['torch_dtype'] = torch.float32
        else:
            params['device_map'] = 'auto'
            params['max_memory'] = get_max_memory_dict()
            if shared.args.load_in_4bit:
                # See https://github.com/huggingface/transformers/pull/23479/files
                # and https://huggingface.co/blog/4bit-transformers-bitsandbytes
                quantization_config_params = {
                    'load_in_4bit': True,
                    'bnb_4bit_compute_dtype': eval("torch.{}".format(shared.args.compute_dtype)) if shared.args.compute_dtype in ["bfloat16", "float16", "float32"] else None,
                    'bnb_4bit_quant_type': shared.args.quant_type,
                    'bnb_4bit_use_double_quant': shared.args.use_double_quant,
                }

                logger.info('Using the following 4-bit params: ' + str(quantization_config_params))
                params['quantization_config'] = BitsAndBytesConfig(**quantization_config_params)

            elif shared.args.load_in_8bit:
                if any((shared.args.auto_devices, shared.args.gpu_memory)):
                    params['quantization_config'] = BitsAndBytesConfig(load_in_8bit=True, llm_int8_enable_fp32_cpu_offload=True)
                else:
                    params['quantization_config'] = BitsAndBytesConfig(load_in_8bit=True)

                if params['max_memory'] is not None:
                    with init_empty_weights():
                        model = LoaderClass.from_config(config, trust_remote_code=params['trust_remote_code'])

                    model.tie_weights()
                    params['device_map'] = infer_auto_device_map(
                        model,
                        dtype=torch.int8,
                        max_memory=params['max_memory'],
                        no_split_module_classes=model._no_split_modules
                    )

            if shared.args.disk:
                params['offload_folder'] = shared.args.disk_cache_dir

        if shared.args.disable_exllama:
            try:
                gptq_config = GPTQConfig(bits=config.quantization_config.get('bits', 4), disable_exllama=True)
                params['quantization_config'] = gptq_config
                logger.info('Loading with ExLlama kernel disabled.')
            except:
                exc = traceback.format_exc()
                logger.error('Failed to disable exllama. Does the config.json for this model contain the necessary quantization info?')
                print(exc)

        if shared.args.compress_pos_emb > 1:
            params['rope_scaling'] = {'type': 'linear', 'factor': shared.args.compress_pos_emb}
        elif shared.args.alpha_value > 1:
            params['rope_scaling'] = {'type': 'dynamic', 'factor': RoPE.get_alpha_value(shared.args.alpha_value, shared.args.rope_freq_base)}

        model = LoaderClass.from_pretrained(path_to_model, **params)

    return model


<<<<<<< HEAD
def RWKV_loader(model_name):
    from modules.RWKV import RWKVModel, RWKVTokenizer

    model = RWKVModel.from_pretrained(Path(f'{shared.args.model_dir}/{model_name}'), dtype="fp32" if shared.args.cpu else "bf16" if shared.args.bf16 else "fp16", device="cpu" if shared.args.cpu else "xpu" if is_xpu_available() else "cuda")
    tokenizer = RWKVTokenizer.from_pretrained(Path(shared.args.model_dir))
    return model, tokenizer


=======
>>>>>>> cd45635f
def llamacpp_loader(model_name):
    from modules.llamacpp_model import LlamaCppModel

    path = Path(f'{shared.args.model_dir}/{model_name}')
    if path.is_file():
        model_file = path
    else:
        model_file = list(Path(f'{shared.args.model_dir}/{model_name}').glob('*.gguf'))[0]

    logger.info(f"llama.cpp weights detected: {model_file}")
    model, tokenizer = LlamaCppModel.from_pretrained(model_file)
    return model, tokenizer


def llamacpp_HF_loader(model_name):
    from modules.llamacpp_hf import LlamacppHF

    for fname in [model_name, "oobabooga_llama-tokenizer", "llama-tokenizer"]:
        path = Path(f'{shared.args.model_dir}/{fname}')
        if all((path / file).exists() for file in ['tokenizer_config.json', 'special_tokens_map.json', 'tokenizer.model']):
            logger.info(f'Using tokenizer from: {path}')
            break
    else:
        logger.error("Could not load the model because a tokenizer in transformers format was not found. Please download oobabooga/llama-tokenizer.")
        return None, None

    if shared.args.use_fast:
        logger.info('Loading the tokenizer with use_fast=True.')

    tokenizer = AutoTokenizer.from_pretrained(
        path,
        trust_remote_code=shared.args.trust_remote_code,
        use_fast=shared.args.use_fast
    )

    model = LlamacppHF.from_pretrained(model_name)
    return model, tokenizer


def ctransformers_loader(model_name):
    from modules.ctransformers_model import CtransformersModel

    path = Path(f'{shared.args.model_dir}/{model_name}')
    ctrans = CtransformersModel()
    if ctrans.model_type_is_auto():
        model_file = path
    else:
        if path.is_file():
            model_file = path
        else:
            entries = Path(f'{shared.args.model_dir}/{model_name}')
            gguf = list(entries.glob('*.gguf'))
            bin = list(entries.glob('*.bin'))
            if len(gguf) > 0:
                model_file = gguf[0]
            elif len(bin) > 0:
                model_file = bin[0]
            else:
                logger.error("Could not find a model for ctransformers.")
                return None, None

    logger.info(f'ctransformers weights detected: {model_file}')
    model, tokenizer = ctrans.from_pretrained(model_file)
    return model, tokenizer


def AutoAWQ_loader(model_name):
    from awq import AutoAWQForCausalLM

    model_dir = Path(f'{shared.args.model_dir}/{model_name}')

    model = AutoAWQForCausalLM.from_quantized(
                quant_path=model_dir,
                max_new_tokens=shared.args.max_seq_len,
                trust_remote_code=shared.args.trust_remote_code,
                fuse_layers=not shared.args.no_inject_fused_attention,
                max_memory=get_max_memory_dict(),
                batch_size=shared.args.n_batch,
                safetensors=any(model_dir.glob('*.safetensors')),
            )

    return model


def GPTQ_loader(model_name):

    # Monkey patch
    if shared.args.monkey_patch:
        logger.warning("Applying the monkey patch for using LoRAs with GPTQ models. It may cause undefined behavior outside its intended scope.")
        from modules.monkey_patch_gptq_lora import load_model_llama

        model, _ = load_model_llama(model_name)

    # No monkey patch
    else:
        import modules.GPTQ_loader

        model = modules.GPTQ_loader.load_quantized(model_name)

    return model


def AutoGPTQ_loader(model_name):
    import modules.AutoGPTQ_loader

    return modules.AutoGPTQ_loader.load_quantized(model_name)


def ExLlama_loader(model_name):
    from modules.exllama import ExllamaModel

    model, tokenizer = ExllamaModel.from_pretrained(model_name)
    return model, tokenizer


def ExLlama_HF_loader(model_name):
    from modules.exllama_hf import ExllamaHF

    return ExllamaHF.from_pretrained(model_name)


def ExLlamav2_loader(model_name):
    from modules.exllamav2 import Exllamav2Model

    model, tokenizer = Exllamav2Model.from_pretrained(model_name)
    return model, tokenizer


def ExLlamav2_HF_loader(model_name):
    from modules.exllamav2_hf import Exllamav2HF

    return Exllamav2HF.from_pretrained(model_name)


def RWKV_loader(model_name):
    '''
    This loader is not currently maintained as RWKV can now be loaded
    through the transformers library.
    '''
    from modules.RWKV import RWKVModel, RWKVTokenizer

    model = RWKVModel.from_pretrained(Path(f'{shared.args.model_dir}/{model_name}'), dtype="fp32" if shared.args.cpu else "bf16" if shared.args.bf16 else "fp16", device="cpu" if shared.args.cpu else "cuda")
    tokenizer = RWKVTokenizer.from_pretrained(Path(shared.args.model_dir))
    return model, tokenizer


def get_max_memory_dict():
    max_memory = {}
    if shared.args.gpu_memory:
        memory_map = list(map(lambda x: x.strip(), shared.args.gpu_memory))
        for i in range(len(memory_map)):
            max_memory[i] = f'{memory_map[i]}GiB' if not re.match('.*ib$', memory_map[i].lower()) else memory_map[i]

        max_cpu_memory = shared.args.cpu_memory.strip() if shared.args.cpu_memory is not None else '99GiB'
        max_memory['cpu'] = f'{max_cpu_memory}GiB' if not re.match('.*ib$', max_cpu_memory.lower()) else max_cpu_memory

    # If --auto-devices is provided standalone, try to get a reasonable value
    # for the maximum memory of device :0
    elif shared.args.auto_devices:
        if is_xpu_available():
            total_mem = (torch.xpu.get_device_properties(0).total_memory / (1024 * 1024))
        else:
            total_mem = (torch.cuda.get_device_properties(0).total_memory / (1024 * 1024))
        suggestion = round((total_mem - 1000) / 1000) * 1000
        if total_mem - suggestion < 800:
            suggestion -= 1000

        suggestion = int(round(suggestion / 1000))
        logger.warning(f"Auto-assiging --gpu-memory {suggestion} for your GPU to try to prevent out-of-memory errors. You can manually set other values.")
        max_memory = {0: f'{suggestion}GiB', 'cpu': f'{shared.args.cpu_memory or 99}GiB'}

    return max_memory if len(max_memory) > 0 else None


def clear_torch_cache():
    gc.collect()
    if not shared.args.cpu:
        if is_xpu_available():
            torch.xpu.empty_cache()
        else:
            torch.cuda.empty_cache()


def unload_model():
    shared.model = shared.tokenizer = None
    shared.lora_names = []
    shared.model_dirty_from_training = False
    clear_torch_cache()


def reload_model():
    unload_model()
    shared.model, shared.tokenizer = load_model(shared.model_name)<|MERGE_RESOLUTION|>--- conflicted
+++ resolved
@@ -141,14 +141,9 @@
         if torch.backends.mps.is_available():
             device = torch.device('mps')
             model = model.to(device)
-<<<<<<< HEAD
         elif is_xpu_available():
             device = torch.device("xpu")
             model = model.to(device)
-=======
-        elif hasattr(torch, 'xpu') and torch.xpu.is_available():
-            model = model.to('xpu')
->>>>>>> cd45635f
         else:
             model = model.cuda()
 
@@ -161,20 +156,10 @@
 
     # Load with quantization and/or offloading
     else:
-<<<<<<< HEAD
+
         if not any((shared.args.cpu, torch.cuda.is_available(), is_xpu_available(), torch.backends.mps.is_available())):
             logger.warning('torch.cuda.is_available() and is_xpu_available() returned False. This means that no GPU has been detected. Falling back to CPU mode.')
-=======
-        conditions = [
-            shared.args.cpu,
-            torch.cuda.is_available(),
-            torch.backends.mps.is_available(),
-            hasattr(torch, 'xpu') and torch.xpu.is_available(),
-        ]
-
-        if not any(conditions):
-            logger.warning('No GPU has been detected by Pytorch. Falling back to CPU mode.')
->>>>>>> cd45635f
+
             shared.args.cpu = True
 
         if shared.args.cpu:
@@ -236,7 +221,7 @@
     return model
 
 
-<<<<<<< HEAD
+
 def RWKV_loader(model_name):
     from modules.RWKV import RWKVModel, RWKVTokenizer
 
@@ -245,8 +230,6 @@
     return model, tokenizer
 
 
-=======
->>>>>>> cd45635f
 def llamacpp_loader(model_name):
     from modules.llamacpp_model import LlamaCppModel
 
