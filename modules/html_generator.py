import datetime
import functools
import html
import os
import re
import time
from pathlib import Path

import markdown
from PIL import Image, ImageOps

from modules import shared
from modules.sane_markdown_lists import SaneListExtension
from modules.utils import get_available_chat_styles

# This is to store the paths to the thumbnails of the profile pictures
image_cache = {}


def minify_css(css: str) -> str:
    # Step 1: Remove comments
    css = re.sub(r'/\*.*?\*/', '', css, flags=re.DOTALL)

    # Step 2: Remove leading and trailing whitespace
    css = re.sub(r'^[ \t]*|[ \t]*$', '', css, flags=re.MULTILINE)

    # Step 3: Remove spaces after specific characters ({ : ; ,})
    css = re.sub(r'([:{;,])\s+', r'\1', css)

    # Step 4: Remove spaces before `{`
    css = re.sub(r'\s+{', '{', css)

    # Step 5: Remove empty lines
    css = re.sub(r'^\s*$', '', css, flags=re.MULTILINE)

    # Step 6: Collapse all lines into one
    css = re.sub(r'\n', '', css)

    return css


with open(Path(__file__).resolve().parent / '../css/html_readable_style.css', 'r') as f:
    readable_css = f.read()
with open(Path(__file__).resolve().parent / '../css/html_instruct_style.css', 'r') as f:
    instruct_css = f.read()

# Custom chat styles
chat_styles = {}
for k in get_available_chat_styles():
    chat_styles[k] = open(Path(f'css/chat_style-{k}.css'), 'r').read()

# Handle styles that derive from other styles
for k in chat_styles:
    lines = chat_styles[k].split('\n')
    input_string = lines[0]
    match = re.search(r'chat_style-([a-z\-]*)\.css', input_string)

    if match:
        style = match.group(1)
        chat_styles[k] = chat_styles.get(style, '') + '\n\n' + '\n'.join(lines[1:])

# Reduce the size of the CSS sources above
readable_css = minify_css(readable_css)
instruct_css = minify_css(instruct_css)
for k in chat_styles:
    chat_styles[k] = minify_css(chat_styles[k])


def fix_newlines(string):
    string = string.replace('\n', '\n\n')
    string = re.sub(r"\n{3,}", "\n\n", string)
    string = string.strip()
    return string


def replace_quotes(text):
    # Define a list of quote pairs (opening and closing), using HTML entities
    quote_pairs = [
        ('&quot;', '&quot;'),  # Double quotes
        ('&ldquo;', '&rdquo;'),  # Unicode left and right double quotation marks
        ('&lsquo;', '&rsquo;'),  # Unicode left and right single quotation marks
        ('&laquo;', '&raquo;'),  # French quotes
        ('&bdquo;', '&ldquo;'),  # German quotes
        ('&lsquo;', '&rsquo;'),  # Alternative single quotes
        ('&#8220;', '&#8221;'),  # Unicode quotes (numeric entities)
        ('&#x201C;', '&#x201D;'),  # Unicode quotes (hex entities)
        ('\u201C', '\u201D'),  # Unicode quotes (literal chars)
    ]

    # Create a regex pattern that matches any of the quote pairs, including newlines
    pattern = '|'.join(f'({re.escape(open_q)})(.*?)({re.escape(close_q)})' for open_q, close_q in quote_pairs)

    # Replace matched patterns with <q> tags, keeping original quotes
    def replacer(m):
        # Find the first non-None group set
        for i in range(1, len(m.groups()), 3):  # Step through each sub-pattern's groups
            if m.group(i):  # If this sub-pattern matched
                return f'<q>{m.group(i)}{m.group(i + 1)}{m.group(i + 2)}</q>'

        return m.group(0)  # Fallback (shouldn't happen)

    replaced_text = re.sub(pattern, replacer, text, flags=re.DOTALL)
    return replaced_text


def replace_blockquote(m):
    return m.group().replace('\n', '\n> ').replace('\\begin{blockquote}', '').replace('\\end{blockquote}', '')


def extract_thinking_block(string):
    """Extract thinking blocks from the beginning of a string."""
    if not string:
        return None, string

    THINK_START_TAG = "&lt;think&gt;"
    THINK_END_TAG = "&lt;/think&gt;"

    # Look for opening tag
    start_pos = string.lstrip().find(THINK_START_TAG)
    if start_pos == -1:
        return None, string

    # Adjust start position to account for any leading whitespace
    start_pos = string.find(THINK_START_TAG)

    # Find the content after the opening tag
    content_start = start_pos + len(THINK_START_TAG)

    # Look for closing tag
    end_pos = string.find(THINK_END_TAG, content_start)

    if end_pos != -1:
        # Both tags found - extract content between them
        thinking_content = string[content_start:end_pos]
        remaining_content = string[end_pos + len(THINK_END_TAG):]
        return thinking_content, remaining_content
    else:
        # Only opening tag found - everything else is thinking content
        thinking_content = string[content_start:]
        return thinking_content, ""


@functools.lru_cache(maxsize=None)
def convert_to_markdown(string, message_id=None):
    if not string:
        return ""

    # Use a default message ID if none provided
    if message_id is None:
        message_id = "unknown"

    # Extract thinking block if present
    thinking_content, remaining_content = extract_thinking_block(string)

    # Process the main content
    html_output = process_markdown_content(remaining_content)

    # If thinking content was found, process it using the same function
    if thinking_content is not None:
        thinking_html = process_markdown_content(thinking_content)

        # Generate unique ID for the thinking block
        block_id = f"thinking-{message_id}-0"

        # Check if thinking is complete or still in progress
        is_streaming = not remaining_content
        title_text = "Thinking..." if is_streaming else "Thought"

        thinking_block = f'''
        <details class="thinking-block" data-block-id="{block_id}" data-streaming="{str(is_streaming).lower()}">
            <summary class="thinking-header">
                {info_svg_small}
                <span class="thinking-title">{title_text}</span>
            </summary>
            <div class="thinking-content pretty_scrollbar">{thinking_html}</div>
        </details>
        '''

        # Prepend the thinking block to the message HTML
        html_output = thinking_block + html_output

    return html_output


def process_markdown_content(string):
    """Process a string through the markdown conversion pipeline."""
    if not string:
        return ""

    # Make \[ \]  LaTeX equations inline
    pattern = r'^\s*\\\[\s*\n([\s\S]*?)\n\s*\\\]\s*$'
    replacement = r'\\[ \1 \\]'
    string = re.sub(pattern, replacement, string, flags=re.MULTILINE)

    # Escape backslashes
    string = string.replace('\\', '\\\\')

    # Quote to <q></q>
    string = replace_quotes(string)

    # Blockquote
    string = re.sub(r'(^|[\n])&gt;', r'\1>', string)
    pattern = re.compile(r'\\begin{blockquote}(.*?)\\end{blockquote}', re.DOTALL)
    string = pattern.sub(replace_blockquote, string)

    # Code
    string = string.replace('\\begin{code}', '```')
    string = string.replace('\\end{code}', '```')
    string = string.replace('\\begin{align*}', '$$')
    string = string.replace('\\end{align*}', '$$')
    string = string.replace('\\begin{align}', '$$')
    string = string.replace('\\end{align}', '$$')
    string = string.replace('\\begin{equation}', '$$')
    string = string.replace('\\end{equation}', '$$')
    string = string.replace('\\begin{equation*}', '$$')
    string = string.replace('\\end{equation*}', '$$')
    string = re.sub(r"(.)```", r"\1\n```", string)

    result = ''
    is_code = False
    is_latex = False

    for line in string.split('\n'):
        stripped_line = line.strip()

        if stripped_line.startswith('```'):
            is_code = not is_code
        elif stripped_line.startswith('$$'):
            is_latex = not is_latex
        elif stripped_line.endswith('$$'):
            is_latex = False
        elif stripped_line.startswith('\\\\['):
            is_latex = True
        elif stripped_line.startswith('\\\\]'):
            is_latex = False
        elif stripped_line.endswith('\\\\]'):
            is_latex = False

        result += line

        # Don't add an extra \n for code, LaTeX, or tables
        if is_code or is_latex or line.startswith('|'):
            result += '\n'
        # Also don't add an extra \n for lists
        elif stripped_line.startswith('-') or stripped_line.startswith('*') or stripped_line.startswith('+') or stripped_line.startswith('>') or re.match(r'\d+\.', stripped_line):
            result += '  \n'
        else:
            result += '  \n'

    result = result.strip()
    if is_code:
        result += '\n```'  # Unfinished code block

    # Unfinished list, like "\n1.". A |delete| string is added and then
    # removed to force a <ol> or <ul> to be generated instead of a <p>.
    list_item_pattern = r'(\n\d+\.?|\n\s*[-*+]\s*([*_~]{1,3})?)$'
    if re.search(list_item_pattern, result):
        delete_str = '|delete|'

        if re.search(r'(\d+\.?)$', result) and not result.endswith('.'):
            result += '.'

        # Add the delete string after the list item
        result = re.sub(list_item_pattern, r'\g<1> ' + delete_str, result)

        # Convert to HTML using markdown
        html_output = markdown.markdown(result, extensions=['fenced_code', 'tables', SaneListExtension()])

        # Remove the delete string from the HTML output
        pos = html_output.rfind(delete_str)
        if pos > -1:
            html_output = html_output[:pos] + html_output[pos + len(delete_str):]
    else:
        # Convert to HTML using markdown
        html_output = markdown.markdown(result, extensions=['fenced_code', 'tables', SaneListExtension()])

    # Unescape code blocks
    pattern = re.compile(r'<code[^>]*>(.*?)</code>', re.DOTALL)
    html_output = pattern.sub(lambda x: html.unescape(x.group()), html_output)

    # Unescape backslashes
    html_output = html_output.replace('\\\\', '\\')

    return html_output


def convert_to_markdown_wrapped(string, message_id=None, use_cache=True):
    '''
    Used to avoid caching convert_to_markdown calls during streaming.
    '''

    if use_cache:
        return convert_to_markdown(string, message_id=message_id)

    return convert_to_markdown.__wrapped__(string, message_id=message_id)


def generate_basic_html(string):
    convert_to_markdown.cache_clear()
    string = convert_to_markdown(string)
    string = f'<style>{readable_css}</style><div class="readable-container">{string}</div>'
    return string


def make_thumbnail(image):
    image = image.resize((350, round(image.size[1] / image.size[0] * 350)), Image.Resampling.LANCZOS)
    if image.size[1] > 470:
        image = ImageOps.fit(image, (350, 470), Image.LANCZOS)

    return image


def get_image_cache(path):
    cache_folder = Path(shared.args.disk_cache_dir)
    if not cache_folder.exists():
        cache_folder.mkdir()

    mtime = os.stat(path).st_mtime
    if (path in image_cache and mtime != image_cache[path][0]) or (path not in image_cache):
        img = make_thumbnail(Image.open(path))

        old_p = Path(f'{cache_folder}/{path.name}_cache.png')
        p = Path(f'{cache_folder}/cache_{path.name}.png')
        if old_p.exists():
            old_p.rename(p)

        output_file = p
        img.convert('RGBA').save(output_file, format='PNG')
        image_cache[path] = [mtime, output_file.as_posix()]

    return image_cache[path][1]


copy_svg = '''<svg xmlns="http://www.w3.org/2000/svg" width="20" height="20" viewBox="0 0 24 24" fill="none" stroke="currentColor" stroke-width="2" stroke-linecap="round" stroke-linejoin="round" class="tabler-icon tabler-icon-copy"><path d="M8 8m0 2a2 2 0 0 1 2 -2h8a2 2 0 0 1 2 2v8a2 2 0 0 1 -2 2h-8a2 2 0 0 1 -2 -2z"></path><path d="M16 8v-2a2 2 0 0 0 -2 -2h-8a2 2 0 0 0 -2 2v8a2 2 0 0 0 2 2h2"></path></svg>'''
refresh_svg = '''<svg xmlns="http://www.w3.org/2000/svg" width="20" height="20" viewBox="0 0 24 24" fill="none" stroke="currentColor" stroke-width="2" stroke-linecap="round" stroke-linejoin="round" class="tabler-icon tabler-icon-repeat"><path d="M4 12v-3a3 3 0 0 1 3 -3h13m-3 -3l3 3l-3 3"></path><path d="M20 12v3a3 3 0 0 1 -3 3h-13m3 3l-3 -3l3 -3"></path></svg>'''
continue_svg = '''<svg  xmlns="http://www.w3.org/2000/svg"  width="20"  height="20"  viewBox="0 0 24 24"  fill="none"  stroke="currentColor"  stroke-width="2"  stroke-linecap="round"  stroke-linejoin="round"  class="icon icon-tabler icons-tabler-outline icon-tabler-player-play"><path stroke="none" d="M0 0h24v24H0z" fill="none"/><path d="M7 4v16l13 -8z" /></svg>'''
remove_svg = '''<svg  xmlns="http://www.w3.org/2000/svg"  width="20"  height="20"  viewBox="0 0 24 24"  fill="none"  stroke="currentColor"  stroke-width="2"  stroke-linecap="round"  stroke-linejoin="round"  class="icon icon-tabler icons-tabler-outline icon-tabler-trash"><path stroke="none" d="M0 0h24v24H0z" fill="none"/><path d="M4 7l16 0" /><path d="M10 11l0 6" /><path d="M14 11l0 6" /><path d="M5 7l1 12a2 2 0 0 0 2 2h8a2 2 0 0 0 2 -2l1 -12" /><path d="M9 7v-3a1 1 0 0 1 1 -1h4a1 1 0 0 1 1 1v3" /></svg>'''
branch_svg = '''<svg  xmlns="http://www.w3.org/2000/svg"  width="24"  height="24"  viewBox="0 0 24 24"  fill="none"  stroke="currentColor"  stroke-width="2"  stroke-linecap="round"  stroke-linejoin="round"  class="icon icon-tabler icons-tabler-outline icon-tabler-git-branch"><path stroke="none" d="M0 0h24v24H0z" fill="none"/><path d="M7 18m-2 0a2 2 0 1 0 4 0a2 2 0 1 0 -4 0" /><path d="M7 6m-2 0a2 2 0 1 0 4 0a2 2 0 1 0 -4 0" /><path d="M17 6m-2 0a2 2 0 1 0 4 0a2 2 0 1 0 -4 0" /><path d="M7 8l0 8" /><path d="M9 18h6a2 2 0 0 0 2 -2v-5" /><path d="M14 14l3 -3l3 3" /></svg>'''
edit_svg = '''<svg xmlns="http://www.w3.org/2000/svg" width="20" height="20" viewBox="0 0 24 24" fill="none" stroke="currentColor" stroke-width="2" stroke-linecap="round" stroke-linejoin="round" class="tabler-icon tabler-icon-pencil"><path d="M4 20h4l10.5 -10.5a2.828 2.828 0 1 0 -4 -4l-10.5 10.5v4"></path><path d="M13.5 6.5l4 4"></path></svg>'''
info_svg = '''<svg xmlns="http://www.w3.org/2000/svg" width="20" height="20" viewBox="0 0 24 24" fill="none" stroke="currentColor" stroke-width="2" stroke-linecap="round" stroke-linejoin="round" class="thinking-icon tabler-icon tabler-icon-info-circle"><path stroke="none" d="M0 0h24v24H0z" fill="none"/><path d="M12 2a10 10 0 0 1 0 20a10 10 0 0 1 0 -20z" /><path d="M12 16v-4" /><path d="M12 8h.01" /></svg>'''
info_svg_small = '''<svg xmlns="http://www.w3.org/2000/svg" width="16" height="16" viewBox="0 0 24 24" fill="none" stroke="currentColor" stroke-width="2" stroke-linecap="round" stroke-linejoin="round" class="thinking-icon tabler-icon tabler-icon-info-circle"><path stroke="none" d="M0 0h24v24H0z" fill="none"/><path d="M12 2a10 10 0 0 1 0 20a10 10 0 0 1 0 -20z" /><path d="M12 16v-4" /><path d="M12 8h.01" /></svg>'''
attachment_svg = '''<svg xmlns="http://www.w3.org/2000/svg" width="16" height="16" viewBox="0 0 24 24" fill="none" stroke="currentColor" stroke-width="2" stroke-linecap="round" stroke-linejoin="round"><path d="M21.44 11.05l-9.19 9.19a6 6 0 0 1-8.48-8.48l9.19-9.19a4 4 0 0 1 5.66 5.66l-9.2 9.19a2 2 0 0 1-2.83-2.83l8.49-8.48"></path></svg>'''

copy_button = f'<button class="footer-button footer-copy-button" title="Copy" onclick="copyToClipboard(this)">{copy_svg}</button>'
branch_button = f'<button class="footer-button footer-branch-button" title="Branch here" onclick="branchHere(this)">{branch_svg}</button>'
edit_button = f'<button class="footer-button footer-edit-button" title="Edit" onclick="editHere(this)">{edit_svg}</button>'
refresh_button = f'<button class="footer-button footer-refresh-button" title="Regenerate" onclick="regenerateClick()">{refresh_svg}</button>'
continue_button = f'<button class="footer-button footer-continue-button" title="Continue" onclick="continueClick()">{continue_svg}</button>'
remove_button = f'<button class="footer-button footer-remove-button" title="Remove last reply" onclick="removeLastClick()">{remove_svg}</button>'
info_button = f'<button class="footer-button footer-info-button" title="message">{info_svg}</button>'


def format_message_timestamp(history, role, index):
    """Get a formatted timestamp HTML span for a message if available"""
    key = f"{role}_{index}"
    if 'metadata' in history and key in history['metadata'] and history['metadata'][key].get('timestamp'):
        timestamp = history['metadata'][key]['timestamp']
        return f"<span class='timestamp'>{timestamp}</span>"

    return ""


def format_message_attachments(history, role, index):
    """Get formatted HTML for message attachments if available"""
    key = f"{role}_{index}"
    if 'metadata' in history and key in history['metadata'] and 'attachments' in history['metadata'][key]:
        attachments = history['metadata'][key]['attachments']
        if not attachments:
            return ""

        attachments_html = '<div class="message-attachments">'
        for attachment in attachments:
            attachments_html += (
                f'<div class="attachment-box">'
                f'<div class="attachment-icon">{attachment_svg}</div>'
                f'<div class="attachment-name">{html.escape(attachment["name"])}</div>'
                f'</div>'
            )
        attachments_html += '</div>'
        return attachments_html

    return ""


<<<<<<< HEAD
def actions_html(history, i, role, info_message=""):
    if role == "assistant":
        return (f'<div class="message-actions">'
                f'{copy_button}'
                f'{edit_button}'
                f'{refresh_button if i == len(history["visible"]) - 1 else ""}'
                f'{continue_button if i == len(history["visible"]) - 1 else ""}'
                f'{remove_button if i == len(history["visible"]) - 1 else ""}'
                f'{branch_button}'
                f'{info_message}'
                f'</div>')
=======
def get_version_navigation_html(history, i):
    """Generate simple navigation arrows for message versions"""
    key = f"assistant_{i}"
    metadata = history.get('metadata', {})

    if key not in metadata or 'versions' not in metadata[key]:
        return ""

    versions = metadata[key]['versions']
    current_idx = metadata[key].get('current_version_index', 0)

    if len(versions) <= 1:
        return ""

    left_disabled = ' disabled' if current_idx == 0 else ''
    right_disabled = ' disabled' if current_idx >= len(versions) - 1 else ''

    left_arrow = f'<button class="footer-button version-nav-button"{left_disabled} onclick="navigateVersion(this, \'left\')" title="Previous version">&lt;</button>'
    right_arrow = f'<button class="footer-button version-nav-button"{right_disabled} onclick="navigateVersion(this, \'right\')" title="Next version">&gt;</button>'
    position = f'<span class="version-position">{current_idx + 1}/{len(versions)}</span>'

    return f'<div class="version-navigation">{left_arrow}{position}{right_arrow}</div>'


def actions_html(history, i, info_message=""):
>>>>>>> 355b5f6c
    return (f'<div class="message-actions">'
            f'{copy_button}'
            f'{edit_button}'
            f'{info_message}'
            f'</div>'
            f'{get_version_navigation_html(history, i)}')


def generate_instruct_html(history):
    output = f'<style>{instruct_css}</style><div class="chat" id="chat" data-mode="instruct"><div class="messages">'

    for i in range(len(history['visible'])):
        row_visible = history['visible'][i]
        row_internal = history['internal'][i]
        converted_visible = [convert_to_markdown_wrapped(entry, message_id=i, use_cache=i != len(history['visible']) - 1) for entry in row_visible]

        # Get timestamps
        user_timestamp = format_message_timestamp(history, "user", i)
        assistant_timestamp = format_message_timestamp(history, "assistant", i)

        # Get attachments
        user_attachments = format_message_attachments(history, "user", i)
        assistant_attachments = format_message_attachments(history, "assistant", i)

        # Create info buttons for timestamps if they exist
        info_message_user = ""
        if user_timestamp != "":
            # Extract the timestamp value from the span
            user_timestamp_value = user_timestamp.split('>', 1)[1].split('<', 1)[0]
            info_message_user = info_button.replace("message", user_timestamp_value)

        info_message_assistant = ""
        if assistant_timestamp != "":
            # Extract the timestamp value from the span
            assistant_timestamp_value = assistant_timestamp.split('>', 1)[1].split('<', 1)[0]
            info_message_assistant = info_button.replace("message", assistant_timestamp_value)

        if converted_visible[0]:  # Don't display empty user messages
            output += (
                f'<div class="user-message" '
                f'data-raw="{html.escape(row_internal[0], quote=True)}"'
                f'data-index={i}>'
                f'<div class="text">'
                f'<div class="message-body">{converted_visible[0]}</div>'
                f'{user_attachments}'
                f'{actions_html(history, i, "user", info_message_user)}'
                f'</div>'
                f'</div>'
            )

        output += (
            f'<div class="assistant-message" '
            f'data-raw="{html.escape(row_internal[1], quote=True)}"'
            f'data-index={i}>'
            f'<div class="text">'
            f'<div class="message-body">{converted_visible[1]}</div>'
            f'{assistant_attachments}'
            f'{actions_html(history, i, "assistant", info_message_assistant)}'
            f'</div>'
            f'</div>'
        )

    output += "</div></div>"
    return output


def generate_cai_chat_html(history, name1, name2, style, character, reset_cache=False):
    output = f'<style>{chat_styles[style]}</style><div class="chat" id="chat"><div class="messages">'

    # We use ?character and ?time.time() to force the browser to reset caches
    img_bot = (
        f'<img src="file/user_data/cache/pfp_character_thumb.png?{character}" class="pfp_character">'
        if Path("user_data/cache/pfp_character_thumb.png").exists() else ''
    )

    img_me = (
        f'<img src="file/user_data/cache/pfp_me.png?{time.time() if reset_cache else ""}">'
        if Path("user_data/cache/pfp_me.png").exists() else ''
    )

    for i in range(len(history['visible'])):
        row_visible = history['visible'][i]
        row_internal = history['internal'][i]
        converted_visible = [convert_to_markdown_wrapped(entry, message_id=i, use_cache=i != len(history['visible']) - 1) for entry in row_visible]

        # Get timestamps
        user_timestamp = format_message_timestamp(history, "user", i)
        assistant_timestamp = format_message_timestamp(history, "assistant", i)

        # Get attachments
        user_attachments = format_message_attachments(history, "user", i)
        assistant_attachments = format_message_attachments(history, "assistant", i)

        if converted_visible[0]:  # Don't display empty user messages
            output += (
                f'<div class="message" '
                f'data-raw="{html.escape(row_internal[0], quote=True)}"'
                f'data-index={i}>'
                f'<div class="circle-you">{img_me}</div>'
                f'<div class="text">'
                f'<div class="username">{name1}{user_timestamp}</div>'
                f'<div class="message-body">{converted_visible[0]}</div>'
                f'{user_attachments}'
                f'{actions_html(history, i, "user")}'
                f'</div>'
                f'</div>'
            )

        output += (
            f'<div class="message" '
            f'data-raw="{html.escape(row_internal[1], quote=True)}"'
            f'data-index={i}>'
            f'<div class="circle-bot">{img_bot}</div>'
            f'<div class="text">'
            f'<div class="username">{name2}{assistant_timestamp}</div>'
            f'<div class="message-body">{converted_visible[1]}</div>'
            f'{assistant_attachments}'
            f'{actions_html(history, i, "assistant")}'
            f'</div>'
            f'</div>'
        )

    output += "</div></div>"
    return output


def generate_chat_html(history, name1, name2, reset_cache=False):
    output = f'<style>{chat_styles["wpp"]}</style><div class="chat" id="chat"><div class="messages">'

    for i in range(len(history['visible'])):
        row_visible = history['visible'][i]
        row_internal = history['internal'][i]
        converted_visible = [convert_to_markdown_wrapped(entry, message_id=i, use_cache=i != len(history['visible']) - 1) for entry in row_visible]

        # Get timestamps
        user_timestamp = format_message_timestamp(history, "user", i)
        assistant_timestamp = format_message_timestamp(history, "assistant", i)

        # Get attachments
        user_attachments = format_message_attachments(history, "user", i)
        assistant_attachments = format_message_attachments(history, "assistant", i)

        # Create info buttons for timestamps if they exist
        info_message_user = ""
        if user_timestamp != "":
            # Extract the timestamp value from the span
            user_timestamp_value = user_timestamp.split('>', 1)[1].split('<', 1)[0]
            info_message_user = info_button.replace("message", user_timestamp_value)

        info_message_assistant = ""
        if assistant_timestamp != "":
            # Extract the timestamp value from the span
            assistant_timestamp_value = assistant_timestamp.split('>', 1)[1].split('<', 1)[0]
            info_message_assistant = info_button.replace("message", assistant_timestamp_value)

        if converted_visible[0]:  # Don't display empty user messages
            output += (
                f'<div class="message" '
                f'data-raw="{html.escape(row_internal[0], quote=True)}"'
                f'data-index={i}>'
                f'<div class="text-you">'
                f'<div class="message-body">{converted_visible[0]}</div>'
                f'{user_attachments}'
                f'{actions_html(history, i, "user", info_message_user)}'
                f'</div>'
                f'</div>'
            )

        output += (
            f'<div class="message" '
            f'data-raw="{html.escape(row_internal[1], quote=True)}"'
            f'data-index={i}>'
            f'<div class="text-bot">'
            f'<div class="message-body">{converted_visible[1]}</div>'
            f'{assistant_attachments}'
            f'{actions_html(history, i, "assistant", info_message_assistant)}'
            f'</div>'
            f'</div>'
        )

    output += "</div></div>"
    return output


def time_greeting():
    current_hour = datetime.datetime.now().hour
    if 5 <= current_hour < 12:
        return "Good morning!"
    elif 12 <= current_hour < 18:
        return "Good afternoon!"
    else:
        return "Good evening!"


def chat_html_wrapper(history, name1, name2, mode, style, character, reset_cache=False):
    if len(history['visible']) == 0:
        greeting = f"<div class=\"welcome-greeting\">{time_greeting()} How can I help you today?</div>"
        result = f'<div class="chat" id="chat">{greeting}</div>'
    elif mode == 'instruct':
        result = generate_instruct_html(history)
    elif style == 'wpp':
        result = generate_chat_html(history, name1, name2)
    else:
        result = generate_cai_chat_html(history, name1, name2, style, character, reset_cache)

    return {'html': result}<|MERGE_RESOLUTION|>--- conflicted
+++ resolved
@@ -382,7 +382,30 @@
     return ""
 
 
-<<<<<<< HEAD
+def get_version_navigation_html(history, i):
+    """Generate simple navigation arrows for message versions"""
+    key = f"assistant_{i}"
+    metadata = history.get('metadata', {})
+    
+    if key not in metadata or 'versions' not in metadata[key]:
+        return ""
+    
+    versions = metadata[key]['versions']
+    current_idx = metadata[key].get('current_version_index', 0)
+    
+    if len(versions) <= 1:
+        return ""
+    
+    left_disabled = ' disabled' if current_idx == 0 else ''
+    right_disabled = ' disabled' if current_idx >= len(versions) - 1 else ''
+    
+    left_arrow = f'<button class="footer-button version-nav-button"{left_disabled} onclick="navigateVersion(this, \'left\')" title="Previous version">&lt;</button>'
+    right_arrow = f'<button class="footer-button version-nav-button"{right_disabled} onclick="navigateVersion(this, \'right\')" title="Next version">&gt;</button>'
+    position = f'<span class="version-position">{current_idx + 1}/{len(versions)}</span>'
+    
+    return f'<div class="version-navigation">{left_arrow}{position}{right_arrow}</div>'
+
+
 def actions_html(history, i, role, info_message=""):
     if role == "assistant":
         return (f'<div class="message-actions">'
@@ -393,40 +416,13 @@
                 f'{remove_button if i == len(history["visible"]) - 1 else ""}'
                 f'{branch_button}'
                 f'{info_message}'
-                f'</div>')
-=======
-def get_version_navigation_html(history, i):
-    """Generate simple navigation arrows for message versions"""
-    key = f"assistant_{i}"
-    metadata = history.get('metadata', {})
-
-    if key not in metadata or 'versions' not in metadata[key]:
-        return ""
-
-    versions = metadata[key]['versions']
-    current_idx = metadata[key].get('current_version_index', 0)
-
-    if len(versions) <= 1:
-        return ""
-
-    left_disabled = ' disabled' if current_idx == 0 else ''
-    right_disabled = ' disabled' if current_idx >= len(versions) - 1 else ''
-
-    left_arrow = f'<button class="footer-button version-nav-button"{left_disabled} onclick="navigateVersion(this, \'left\')" title="Previous version">&lt;</button>'
-    right_arrow = f'<button class="footer-button version-nav-button"{right_disabled} onclick="navigateVersion(this, \'right\')" title="Next version">&gt;</button>'
-    position = f'<span class="version-position">{current_idx + 1}/{len(versions)}</span>'
-
-    return f'<div class="version-navigation">{left_arrow}{position}{right_arrow}</div>'
-
-
-def actions_html(history, i, info_message=""):
->>>>>>> 355b5f6c
+                f'</div>'
+                f'{get_version_navigation_html(history, i)}')
     return (f'<div class="message-actions">'
             f'{copy_button}'
             f'{edit_button}'
             f'{info_message}'
-            f'</div>'
-            f'{get_version_navigation_html(history, i)}')
+            f'</div>')
 
 
 def generate_instruct_html(history):
