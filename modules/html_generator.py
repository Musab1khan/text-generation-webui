--- conflicted
+++ resolved
@@ -370,15 +370,10 @@
                 f'</div>'
             )
 
-<<<<<<< HEAD
         selected_class = " selected-message" if message_versioning.is_message_selected(i, 1) else ""
         output += (
             f'<div class="assistant-message{selected_class}" '
             f'data-history-index="{i}" '
-=======
-        output += (
-            f'<div class="assistant-message" '
->>>>>>> 0f77ff96
             f'data-raw="{html.escape(row_internal[1], quote=True)}">'
             f'<div class="text">'
             f'<div class="message-body">{converted_visible[1]}</div>'
@@ -433,16 +428,10 @@
                 f'</div>'
             )
 
-<<<<<<< HEAD
-        streaming_class = " streaming" if i == len(history["visible"]) - 1 else ""
         selected_class = " selected-message" if message_versioning.is_message_selected(i, 1) else ""
         output += (
-            f'<div class="message{streaming_class}{selected_class}" '
+            f'<div class="message{streaming_class}" '
             f'data-history-index="{i}" data-message-type="1" '
-=======
-        output += (
-            f'<div class="message" '
->>>>>>> 0f77ff96
             f'data-raw="{html.escape(row_internal[1], quote=True)}">'
             f'<div class="circle-bot">{img_bot}</div>'
             f'<div class="text">'
@@ -486,16 +475,10 @@
                 f'</div>'
             )
 
-<<<<<<< HEAD
-        streaming_class = " streaming" if i == len(history["visible"]) - 1 else ""
         selected_class = " selected-message" if message_versioning.is_message_selected(i, 1) else ""
         output += (
-            f'<div class="message{streaming_class}{selected_class}" '
+            f'<div class="message{selected_class}" '
             f'data-history-index="{i}" data-message-type="1" '
-=======
-        output += (
-            f'<div class="message" '
->>>>>>> 0f77ff96
             f'data-raw="{html.escape(row_internal[1], quote=True)}">'
             f'<div class="text-bot">'
             f'<div class="message-body">{converted_visible[1]}</div>'
