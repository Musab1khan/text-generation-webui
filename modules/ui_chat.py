--- conflicted
+++ resolved
@@ -1,3 +1,20 @@
+import json
+from functools import partial
+from pathlib import Path
+
+import gradio as gr
+from PIL import Image
+
+from modules import chat, prompts, shared, ui, utils
+from modules.html_generator import chat_html_wrapper
+from modules.text_generation import stop_everything_event
+from modules.utils import gradio
+
+inputs = ('Chat input', 'interface_state')
+reload_arr = ('history', 'name1', 'name2', 'mode', 'chat_style')
+clear_arr = ('Clear history-confirm', 'Clear history', 'Clear history-cancel')
+
+
 import json
 from functools import partial
 from pathlib import Path
@@ -36,7 +53,6 @@
                 shared.gradio['Regenerate'] = gr.Button('Regenerate')
                 shared.gradio['Remove last'] = gr.Button('Remove last', elem_classes=['button_nowrap'])
 
-<<<<<<< HEAD
             with gr.Row():
                 shared.gradio['Copy last reply'] = gr.Button('Copy last reply')
                 shared.gradio['Replace last reply'] = gr.Button('Replace last reply')
@@ -47,27 +63,6 @@
                 shared.gradio['Clear history'] = gr.Button('Clear history')
                 shared.gradio['Clear history-confirm'] = gr.Button('Confirm', variant='stop', visible=False)
                 shared.gradio['Clear history-cancel'] = gr.Button('Cancel', visible=False)
-=======
-            with gr.Column(scale=1):
-                with gr.Row():
-                    shared.gradio['Stop'] = gr.Button('■', elem_id='stop', visible=False)
-                    shared.gradio['Generate'] = gr.Button('▶', elem_id='Generate', variant='primary')
-
-        # Hover menu buttons
-        shared.gradio['Regenerate'] = gr.Button('Regenerate (Ctrl + Enter)', elem_id='Regenerate')
-        shared.gradio['Continue'] = gr.Button('Continue (Ctrl + Right)', elem_id='Continue')
-        shared.gradio['Remove last'] = gr.Button('Remove last reply (Ctrl + Up)', elem_id='Remove-last')
-        shared.gradio['Replace last reply'] = gr.Button('Replace last reply (Ctrl + Shift + L)', elem_id='Replace-last')
-        shared.gradio['Copy last reply'] = gr.Button('Copy last reply (Ctrl + Shift + K)', elem_id='Copy-last')
-        shared.gradio['Impersonate'] = gr.Button('Impersonate (Ctrl + Shift + M)', elem_id='Impersonate')
-        shared.gradio['Send dummy message'] = gr.Button('Send dummy message')
-        shared.gradio['Send dummy reply'] = gr.Button('Send dummy reply')
-        shared.gradio['Clear history'] = gr.Button('Clear history')
-        shared.gradio['Clear history-cancel'] = gr.Button('Cancel', visible=False)
-        shared.gradio['Clear history-confirm'] = gr.Button('Confirm', variant='stop', visible=False)
-        shared.gradio['send-chat-to-default'] = gr.Button('Send to default')
-        shared.gradio['send-chat-to-notebook'] = gr.Button('Send to notebook')
->>>>>>> fc11d1ef
 
             with gr.Row():
                 shared.gradio['send-chat-to-default'] = gr.Button('Send to default')
@@ -88,12 +83,12 @@
                         shared.gradio['Generate'] = gr.Button('▶', elem_id='Generate', variant='primary')
 
             # Hover menu buttons
-            shared.gradio['Regenerate'] = gr.Button('Regenerate')
-            shared.gradio['Continue'] = gr.Button('Continue')
-            shared.gradio['Remove last'] = gr.Button('Remove last reply')
-            shared.gradio['Replace last reply'] = gr.Button('Replace last reply')
-            shared.gradio['Copy last reply'] = gr.Button('Copy last reply')
-            shared.gradio['Impersonate'] = gr.Button('Impersonate')
+            shared.gradio['Regenerate'] = gr.Button('Regenerate (Ctrl + Enter)', elem_id='Regenerate')
+            shared.gradio['Continue'] = gr.Button('Continue (Ctrl + Right)', elem_id='Continue')
+            shared.gradio['Remove last'] = gr.Button('Remove last reply (Ctrl + Up)', elem_id='Remove-last')
+            shared.gradio['Replace last reply'] = gr.Button('Replace last reply (Ctrl + Shift + L)', elem_id='Replace-last')
+            shared.gradio['Copy last reply'] = gr.Button('Copy last reply (Ctrl + Shift + K)', elem_id='Copy-last')
+            shared.gradio['Impersonate'] = gr.Button('Impersonate (Ctrl + Shift + M)', elem_id='Impersonate')
             shared.gradio['Send dummy message'] = gr.Button('Send dummy message')
             shared.gradio['Send dummy reply'] = gr.Button('Send dummy reply')
             shared.gradio['Clear history'] = gr.Button('Clear history')
@@ -342,4 +337,237 @@
         partial(chat.generate_chat_prompt, '', _continue=True), gradio('interface_state'), gradio('textbox-notebook')).then(
         lambda: None, None, None, _js=f'() => {{{ui.switch_tabs_js}; switch_to_notebook()}}')
 
+    shared.gradio['show_controls'].change(None, gradio('show_controls'), None, _js=f'(x) => {{{ui.show_controls_js}; toggle_controls(x)}}')
+
+def create_chat_settings_ui():
+    with gr.Tab('Character'):
+        with gr.Row():
+            with gr.Column(scale=8):
+                with gr.Row():
+                    shared.gradio['character_menu'] = gr.Dropdown(value='None', choices=utils.get_available_characters(), label='Character', elem_id='character-menu', info='Used in chat and chat-instruct modes.', elem_classes='slim-dropdown')
+                    ui.create_refresh_button(shared.gradio['character_menu'], lambda: None, lambda: {'choices': utils.get_available_characters()}, 'refresh-button')
+                    shared.gradio['save_character'] = gr.Button('💾', elem_classes='refresh-button')
+                    shared.gradio['delete_character'] = gr.Button('🗑️', elem_classes='refresh-button')
+
+                shared.gradio['name1'] = gr.Textbox(value=shared.settings['name1'], lines=1, label='Your name')
+                shared.gradio['name2'] = gr.Textbox(value=shared.settings['name2'], lines=1, label='Character\'s name')
+                shared.gradio['context'] = gr.Textbox(value=shared.settings['context'], lines=10, label='Context', elem_classes=['add_scrollbar'])
+                shared.gradio['greeting'] = gr.Textbox(value=shared.settings['greeting'], lines=5, label='Greeting', elem_classes=['add_scrollbar'])
+
+            with gr.Column(scale=1):
+                shared.gradio['character_picture'] = gr.Image(label='Character picture', type='pil')
+                shared.gradio['your_picture'] = gr.Image(label='Your picture', type='pil', value=Image.open(Path('cache/pfp_me.png')) if Path('cache/pfp_me.png').exists() else None)
+
+    with gr.Tab('Instruction template'):
+        with gr.Row():
+            with gr.Row():
+                shared.gradio['instruction_template'] = gr.Dropdown(choices=utils.get_available_instruction_templates(), label='Instruction template', value='None', info='Change this according to the model/LoRA that you are using. Used in instruct and chat-instruct modes.', elem_classes='slim-dropdown')
+                ui.create_refresh_button(shared.gradio['instruction_template'], lambda: None, lambda: {'choices': utils.get_available_instruction_templates()}, 'refresh-button')
+                shared.gradio['save_template'] = gr.Button('💾', elem_classes='refresh-button')
+                shared.gradio['delete_template'] = gr.Button('🗑️ ', elem_classes='refresh-button')
+
+        shared.gradio['name1_instruct'] = gr.Textbox(value='', lines=2, label='User string')
+        shared.gradio['name2_instruct'] = gr.Textbox(value='', lines=1, label='Bot string')
+        shared.gradio['context_instruct'] = gr.Textbox(value='', lines=4, label='Context')
+        shared.gradio['turn_template'] = gr.Textbox(value='', lines=1, label='Turn template', info='Used to precisely define the placement of spaces and new line characters in instruction prompts.')
+        with gr.Row():
+            shared.gradio['send_instruction_to_default'] = gr.Button('Send to default', elem_classes=['small-button'])
+            shared.gradio['send_instruction_to_notebook'] = gr.Button('Send to notebook', elem_classes=['small-button'])
+            shared.gradio['send_instruction_to_negative_prompt'] = gr.Button('Send to negative prompt', elem_classes=['small-button'])
+
+        with gr.Row():
+            shared.gradio['chat-instruct_command'] = gr.Textbox(value=shared.settings['chat-instruct_command'], lines=4, label='Command for chat-instruct mode', info='<|character|> gets replaced by the bot name, and <|prompt|> gets replaced by the regular chat prompt.', elem_classes=['add_scrollbar'])
+
+    with gr.Tab('Chat history'):
+        with gr.Row():
+            with gr.Column():
+                shared.gradio['save_chat_history'] = gr.Button(value='Save history')
+
+            with gr.Column():
+                shared.gradio['load_chat_history'] = gr.File(type='binary', file_types=['.json', '.txt'], label='Upload History JSON')
+
+    with gr.Tab('Upload character'):
+        with gr.Tab('YAML or JSON'):
+            with gr.Row():
+                shared.gradio['upload_json'] = gr.File(type='binary', file_types=['.json', '.yaml'], label='JSON or YAML File')
+                shared.gradio['upload_img_bot'] = gr.Image(type='pil', label='Profile Picture (optional)')
+
+            shared.gradio['Submit character'] = gr.Button(value='Submit', interactive=False)
+
+        with gr.Tab('TavernAI PNG'):
+            with gr.Row():
+                with gr.Column():
+                    shared.gradio['upload_img_tavern'] = gr.Image(type='pil', label='TavernAI PNG File', elem_id='upload_img_tavern')
+                    shared.gradio['tavern_json'] = gr.State()
+                with gr.Column():
+                    shared.gradio['tavern_name'] = gr.Textbox(value='', lines=1, label='Name', interactive=False)
+                    shared.gradio['tavern_desc'] = gr.Textbox(value='', lines=4, max_lines=4, label='Description', interactive=False)
+
+            shared.gradio['Submit tavern character'] = gr.Button(value='Submit', interactive=False)
+
+
+def create_event_handlers():
+
+    # Obsolete variables, kept for compatibility with old extensions
+    shared.input_params = gradio(inputs)
+    shared.reload_inputs = gradio(reload_arr)
+
+    shared.gradio['Generate'].click(
+        ui.gather_interface_values, gradio(shared.input_elements), gradio('interface_state')).then(
+        lambda x: (x, ''), gradio('textbox'), gradio('Chat input', 'textbox'), show_progress=False).then(
+        chat.generate_chat_reply_wrapper, gradio(inputs), gradio('display', 'history'), show_progress=False).then(
+        ui.gather_interface_values, gradio(shared.input_elements), gradio('interface_state')).then(
+        chat.save_persistent_history, gradio('history', 'character_menu', 'mode'), None).then(
+        lambda: None, None, None, _js=f'() => {{{ui.audio_notification_js}}}')
+
+    shared.gradio['textbox'].submit(
+        ui.gather_interface_values, gradio(shared.input_elements), gradio('interface_state')).then(
+        lambda x: (x, ''), gradio('textbox'), gradio('Chat input', 'textbox'), show_progress=False).then(
+        chat.generate_chat_reply_wrapper, gradio(inputs), gradio('display', 'history'), show_progress=False).then(
+        ui.gather_interface_values, gradio(shared.input_elements), gradio('interface_state')).then(
+        chat.save_persistent_history, gradio('history', 'character_menu', 'mode'), None).then(
+        lambda: None, None, None, _js=f'() => {{{ui.audio_notification_js}}}')
+
+    shared.gradio['Regenerate'].click(
+        ui.gather_interface_values, gradio(shared.input_elements), gradio('interface_state')).then(
+        partial(chat.generate_chat_reply_wrapper, regenerate=True), gradio(inputs), gradio('display', 'history'), show_progress=False).then(
+        ui.gather_interface_values, gradio(shared.input_elements), gradio('interface_state')).then(
+        chat.save_persistent_history, gradio('history', 'character_menu', 'mode'), None).then(
+        lambda: None, None, None, _js=f'() => {{{ui.audio_notification_js}}}')
+
+    shared.gradio['Continue'].click(
+        ui.gather_interface_values, gradio(shared.input_elements), gradio('interface_state')).then(
+        partial(chat.generate_chat_reply_wrapper, _continue=True), gradio(inputs), gradio('display', 'history'), show_progress=False).then(
+        ui.gather_interface_values, gradio(shared.input_elements), gradio('interface_state')).then(
+        chat.save_persistent_history, gradio('history', 'character_menu', 'mode'), None).then(
+        lambda: None, None, None, _js=f'() => {{{ui.audio_notification_js}}}')
+
+    shared.gradio['Impersonate'].click(
+        ui.gather_interface_values, gradio(shared.input_elements), gradio('interface_state')).then(
+        lambda x: x, gradio('textbox'), gradio('Chat input'), show_progress=False).then(
+        chat.impersonate_wrapper, gradio(inputs), gradio('textbox', 'display'), show_progress=False).then(
+        ui.gather_interface_values, gradio(shared.input_elements), gradio('interface_state')).then(
+        lambda: None, None, None, _js=f'() => {{{ui.audio_notification_js}}}')
+
+    shared.gradio['Replace last reply'].click(
+        ui.gather_interface_values, gradio(shared.input_elements), gradio('interface_state')).then(
+        chat.replace_last_reply, gradio('textbox', 'interface_state'), gradio('history')).then(
+        lambda: '', None, gradio('textbox'), show_progress=False).then(
+        chat.redraw_html, gradio(reload_arr), gradio('display')).then(
+        chat.save_persistent_history, gradio('history', 'character_menu', 'mode'), None)
+
+    shared.gradio['Send dummy message'].click(
+        ui.gather_interface_values, gradio(shared.input_elements), gradio('interface_state')).then(
+        chat.send_dummy_message, gradio('textbox', 'interface_state'), gradio('history')).then(
+        lambda: '', None, gradio('textbox'), show_progress=False).then(
+        chat.redraw_html, gradio(reload_arr), gradio('display')).then(
+        chat.save_persistent_history, gradio('history', 'character_menu', 'mode'), None)
+
+    shared.gradio['Send dummy reply'].click(
+        ui.gather_interface_values, gradio(shared.input_elements), gradio('interface_state')).then(
+        chat.send_dummy_reply, gradio('textbox', 'interface_state'), gradio('history')).then(
+        lambda: '', None, gradio('textbox'), show_progress=False).then(
+        chat.redraw_html, gradio(reload_arr), gradio('display')).then(
+        chat.save_persistent_history, gradio('history', 'character_menu', 'mode'), None)
+
+    shared.gradio['Clear history'].click(lambda: [gr.update(visible=True), gr.update(visible=False), gr.update(visible=True)], None, gradio(clear_arr))
+    shared.gradio['Clear history-cancel'].click(lambda: [gr.update(visible=False), gr.update(visible=True), gr.update(visible=False)], None, gradio(clear_arr))
+    shared.gradio['Clear history-confirm'].click(
+        ui.gather_interface_values, gradio(shared.input_elements), gradio('interface_state')).then(
+        lambda: [gr.update(visible=False), gr.update(visible=True), gr.update(visible=False)], None, gradio(clear_arr)).then(
+        chat.clear_chat_log, gradio('interface_state'), gradio('history')).then(
+        chat.redraw_html, gradio(reload_arr), gradio('display')).then(
+        chat.save_persistent_history, gradio('history', 'character_menu', 'mode'), None)
+
+    shared.gradio['Remove last'].click(
+        ui.gather_interface_values, gradio(shared.input_elements), gradio('interface_state')).then(
+        chat.remove_last_message, gradio('history'), gradio('textbox', 'history'), show_progress=False).then(
+        chat.redraw_html, gradio(reload_arr), gradio('display')).then(
+        chat.save_persistent_history, gradio('history', 'character_menu', 'mode'), None)
+
+    shared.gradio['character_menu'].change(
+        partial(chat.load_character, instruct=False), gradio('character_menu', 'name1', 'name2'), gradio('name1', 'name2', 'character_picture', 'greeting', 'context', 'dummy')).then(
+        ui.gather_interface_values, gradio(shared.input_elements), gradio('interface_state')).then(
+        chat.load_persistent_history, gradio('interface_state'), gradio('history')).then(
+        chat.redraw_html, gradio(reload_arr), gradio('display'))
+
+    shared.gradio['Stop'].click(
+        stop_everything_event, None, None, queue=False).then(
+        chat.redraw_html, gradio(reload_arr), gradio('display'))
+
+    shared.gradio['mode'].change(
+        lambda x: gr.update(visible=x != 'instruct'), gradio('mode'), gradio('chat_style'), show_progress=False).then(
+        chat.redraw_html, gradio(reload_arr), gradio('display'))
+
+    shared.gradio['chat_style'].change(chat.redraw_html, gradio(reload_arr), gradio('display'))
+    shared.gradio['instruction_template'].change(
+        partial(chat.load_character, instruct=True), gradio('instruction_template', 'name1_instruct', 'name2_instruct'), gradio('name1_instruct', 'name2_instruct', 'dummy', 'dummy', 'context_instruct', 'turn_template'))
+
+    shared.gradio['load_chat_history'].upload(
+        chat.load_history, gradio('load_chat_history', 'history'), gradio('history')).then(
+        chat.redraw_html, gradio(reload_arr), gradio('display')).then(
+        lambda: None, None, None, _js=f'() => {{{ui.switch_tabs_js}; switch_to_chat()}}')
+
+    shared.gradio['Copy last reply'].click(chat.send_last_reply_to_input, gradio('history'), gradio('textbox'), show_progress=False)
+
+    # Save/delete a character
+    shared.gradio['save_character'].click(
+        lambda x: x, gradio('name2'), gradio('save_character_filename')).then(
+        lambda: gr.update(visible=True), None, gradio('character_saver'))
+
+    shared.gradio['delete_character'].click(lambda: gr.update(visible=True), None, gradio('character_deleter'))
+
+    shared.gradio['save_template'].click(
+        lambda: 'My Template.yaml', None, gradio('save_filename')).then(
+        lambda: 'instruction-templates/', None, gradio('save_root')).then(
+        chat.generate_instruction_template_yaml, gradio('name1_instruct', 'name2_instruct', 'context_instruct', 'turn_template'), gradio('save_contents')).then(
+        lambda: gr.update(visible=True), None, gradio('file_saver'))
+
+    shared.gradio['delete_template'].click(
+        lambda x: f'{x}.yaml', gradio('instruction_template'), gradio('delete_filename')).then(
+        lambda: 'instruction-templates/', None, gradio('delete_root')).then(
+        lambda: gr.update(visible=True), None, gradio('file_deleter'))
+
+    shared.gradio['save_chat_history'].click(
+        lambda x: json.dumps(x, indent=4), gradio('history'), gradio('temporary_text')).then(
+        None, gradio('temporary_text', 'character_menu', 'mode'), None, _js=f'(hist, char, mode) => {{{ui.save_files_js}; saveHistory(hist, char, mode)}}')
+
+    shared.gradio['Submit character'].click(
+        chat.upload_character, gradio('upload_json', 'upload_img_bot'), gradio('character_menu')).then(
+        lambda: None, None, None, _js=f'() => {{{ui.switch_tabs_js}; switch_to_character()}}')
+
+    shared.gradio['Submit tavern character'].click(
+        chat.upload_tavern_character, gradio('upload_img_tavern', 'tavern_json'), gradio('character_menu')).then(
+        lambda: None, None, None, _js=f'() => {{{ui.switch_tabs_js}; switch_to_character()}}')
+
+    shared.gradio['upload_json'].upload(lambda: gr.update(interactive=True), None, gradio('Submit character'))
+    shared.gradio['upload_json'].clear(lambda: gr.update(interactive=False), None, gradio('Submit character'))
+    shared.gradio['upload_img_tavern'].upload(chat.check_tavern_character, gradio('upload_img_tavern'), gradio('tavern_name', 'tavern_desc', 'tavern_json', 'Submit tavern character'), show_progress=False)
+    shared.gradio['upload_img_tavern'].clear(lambda: (None, None, None, gr.update(interactive=False)), None, gradio('tavern_name', 'tavern_desc', 'tavern_json', 'Submit tavern character'), show_progress=False)
+    shared.gradio['your_picture'].change(
+        chat.upload_your_profile_picture, gradio('your_picture'), None).then(
+        partial(chat.redraw_html, reset_cache=True), gradio(reload_arr), gradio('display'))
+
+    shared.gradio['send_instruction_to_default'].click(
+        prompts.load_instruction_prompt_simple, gradio('instruction_template'), gradio('textbox-default')).then(
+        lambda: None, None, None, _js=f'() => {{{ui.switch_tabs_js}; switch_to_default()}}')
+
+    shared.gradio['send_instruction_to_notebook'].click(
+        prompts.load_instruction_prompt_simple, gradio('instruction_template'), gradio('textbox-notebook')).then(
+        lambda: None, None, None, _js=f'() => {{{ui.switch_tabs_js}; switch_to_notebook()}}')
+
+    shared.gradio['send_instruction_to_negative_prompt'].click(
+        prompts.load_instruction_prompt_simple, gradio('instruction_template'), gradio('negative_prompt')).then(
+        lambda: None, None, None, _js=f'() => {{{ui.switch_tabs_js}; switch_to_generation_parameters()}}')
+
+    shared.gradio['send-chat-to-default'].click(
+        ui.gather_interface_values, gradio(shared.input_elements), gradio('interface_state')).then(
+        partial(chat.generate_chat_prompt, '', _continue=True), gradio('interface_state'), gradio('textbox-default')).then(
+        lambda: None, None, None, _js=f'() => {{{ui.switch_tabs_js}; switch_to_default()}}')
+
+    shared.gradio['send-chat-to-notebook'].click(
+        ui.gather_interface_values, gradio(shared.input_elements), gradio('interface_state')).then(
+        partial(chat.generate_chat_prompt, '', _continue=True), gradio('interface_state'), gradio('textbox-notebook')).then(
+        lambda: None, None, None, _js=f'() => {{{ui.switch_tabs_js}; switch_to_notebook()}}')
+
     shared.gradio['show_controls'].change(None, gradio('show_controls'), None, _js=f'(x) => {{{ui.show_controls_js}; toggle_controls(x)}}')