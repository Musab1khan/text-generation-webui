--- conflicted
+++ resolved
@@ -11,23 +11,17 @@
     return {
         'wbits': 'None',
         'groupsize': 'None',
-<<<<<<< HEAD
-        'pre_layer': 0,
-        'skip_special_tokens': shared.settings['skip_special_tokens'],
-        'custom_stopping_strings': shared.settings['custom_stopping_strings'],
-        'custom_stopping_regex': shared.settings['custom_stopping_regex'],
-        'truncation_length': shared.settings['truncation_length'],
-=======
         'desc_act': False,
         'model_type': 'None',
         'max_seq_len': 2048,
->>>>>>> 7d320192
         'n_ctx': 2048,
         'rope_freq_base': 0,
         'compress_pos_emb': 1,
         'truncation_length': shared.settings['truncation_length'],
         'skip_special_tokens': shared.settings['skip_special_tokens'],
         'custom_stopping_strings': shared.settings['custom_stopping_strings'],
+        'custom_stopping_regex': shared.settings['custom_stopping_regex'],
+
     }
 
 
