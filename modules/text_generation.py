--- conflicted
+++ resolved
@@ -94,17 +94,13 @@
     if not shared.args.cpu:
         torch.cuda.empty_cache()
 
-<<<<<<< HEAD
-def generate_reply(question:str, max_new_tokens:int, do_sample:bool, temperature:float, top_p:float, typical_p:float, repetition_penalty:float, encoder_repetition_penalty:float, top_k:int, min_length, no_repeat_ngram_size:int, num_beams:int, penalty_alpha:float, length_penalty:float, early_stopping, eos_token=None, stopping_string=None):
-=======
 def set_manual_seed(seed):
     if seed != -1:
         torch.manual_seed(seed)
         if torch.cuda.is_available():
             torch.cuda.manual_seed_all(seed)
 
-def generate_reply(question, max_new_tokens, do_sample, temperature, top_p, typical_p, repetition_penalty, encoder_repetition_penalty, top_k, min_length, no_repeat_ngram_size, num_beams, penalty_alpha, length_penalty, early_stopping, seed, eos_token=None, stopping_string=None):
->>>>>>> 61346b88
+def generate_reply(question:str, max_new_tokens:int, do_sample:bool, temperature:float, top_p:float, typical_p:float, repetition_penalty:float, encoder_repetition_penalty:float, top_k:int, min_length, no_repeat_ngram_size:int, num_beams:int, penalty_alpha:float, length_penalty:float, early_stopping, seed:int, eos_token=None, stopping_string=None):
     clear_torch_cache()
     set_manual_seed(seed)
     t0 = time.time()
