--- conflicted
+++ resolved
@@ -220,13 +220,6 @@
 
     # Chat elements
     elements += [
-<<<<<<< HEAD
-        'textbox',
-        'start_with',
-        'character_menu',
-        'user_menu',
-=======
->>>>>>> 02db4b0d
         'history',
         'search_chat',
         'unique_id',
@@ -236,6 +229,7 @@
         'chat_style',
         'chat-instruct_command',
         'character_menu',
+        'user_menu',
         'name2',
         'context',
         'greeting',
