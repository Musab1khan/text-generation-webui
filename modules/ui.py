--- conflicted
+++ resolved
@@ -92,14 +92,11 @@
         'rope_freq_base',
         'numa',
         'logits_all',
-<<<<<<< HEAD
-        'kv_overrides',
-=======
         'no_offload_kqv',
         'row_split',
         'tensorcores',
         'hqq_backend',
->>>>>>> 0f134bf7
+        'kv_overrides',
     ]
     if is_torch_xpu_available():
         for i in range(torch.xpu.device_count()):
