import json
import math
import sys
import threading
import time
import traceback
from pathlib import Path

import gradio as gr
import torch
import transformers
from datasets import Dataset, load_dataset
from peft import (LoraConfig, get_peft_model, prepare_model_for_int8_training,
                  set_peft_model_state_dict)

<<<<<<< HEAD
from modules import shared, ui
from modules.evaluate import calculate_perplexity, generate_markdown_table
from server import get_available_loras, get_available_models
=======
from modules import shared, ui, utils
from modules.evaluate import (calculate_perplexity, generate_markdown_table,
                              save_past_evaluations)
from modules.logging_colors import logger
>>>>>>> 7dc87984

# This mapping is from a very recent commit, not yet released.
# If not available, default to a backup map for some common model types.
try:
    from peft.utils.other import \
        TRANSFORMERS_MODELS_TO_LORA_TARGET_MODULES_MAPPING as \
        model_to_lora_modules
    from transformers.models.auto.modeling_auto import \
        MODEL_FOR_CAUSAL_LM_MAPPING_NAMES
    MODEL_CLASSES = {v: k for k, v in MODEL_FOR_CAUSAL_LM_MAPPING_NAMES}
except:
    standard_modules = ["q_proj", "v_proj"]
    model_to_lora_modules = {"llama": standard_modules, "opt": standard_modules, "gptj": standard_modules, "gpt_neox": ["query_key_value"]}
    MODEL_CLASSES = {
        "LlamaForCausalLM": "llama",
        "OPTForCausalLM": "opt",
        "GPTJForCausalLM": "gptj",
        "GPTNeoXForCausalLM": "gpt_neox"
    }


<<<<<<< HEAD
=======
WANT_INTERRUPT = False
PARAMETERS = ["lora_name", "always_override", "save_steps", "micro_batch_size", "batch_size", "epochs", "learning_rate", "lr_scheduler_type", "lora_rank", "lora_alpha", "lora_dropout", "cutoff_len", "dataset", "eval_dataset", "format", "eval_steps", "raw_text_file", "overlap_len", "newline_favor_len", "higher_rank_limit", "warmup_steps", "optimizer", "hard_cut_string"]

>>>>>>> 7dc87984

def create_train_interface():
    with gr.Tab('Train LoRA', elem_id='lora-train-tab'):
        gr.Markdown("Confused? [[Click here for a guide]](https://github.com/oobabooga/text-generation-webui/blob/main/docs/Training-LoRAs.md)")

        with gr.Row():
            lora_name = gr.Textbox(label='Name', info='The name of your new LoRA file')
            always_override = gr.Checkbox(label='Override Existing Files', value=False, info='If the name given is the same as an existing file, checking this will replace that file. Leaving unchecked will load that file and continue from it (must use the same rank value as the original had).')
            save_steps = gr.Number(label='Save every n steps', value=0, info='If above 0, a checkpoint of the LoRA will be saved every time this many steps pass.')

        with gr.Row():
            copy_from = gr.Dropdown(label='Copy parameters from', value='None', choices=utils.get_available_loras())
            ui.create_refresh_button(copy_from, lambda: None, lambda: {'choices': utils.get_available_loras()}, 'refresh-button')

        with gr.Row():
            # TODO: Implement multi-device support.
            micro_batch_size = gr.Slider(label='Micro Batch Size', value=4, minimum=1, maximum=128, step=1, info='Per-device batch size (NOTE: multiple devices not yet implemented). Increasing this will increase VRAM usage.')
            batch_size = gr.Slider(label='Batch Size', value=128, minimum=0, maximum=1024, step=4, info='Global batch size. The two batch sizes together determine gradient accumulation (gradientAccum = batch / microBatch). Higher gradient accum values lead to better quality training.')

        with gr.Row():
            epochs = gr.Number(label='Epochs', value=3, info='Number of times every entry in the dataset should be fed into training. So 1 means feed each item in once, 5 means feed it in five times, etc.')
            learning_rate = gr.Textbox(label='Learning Rate', value='3e-4', info='Learning rate, in scientific notation. 3e-4 is a good starting base point. 1e-2 is extremely high, 1e-6 is extremely low.')
            lr_scheduler_type = gr.Dropdown(label='LR Scheduler', value='linear', choices=['linear', 'constant', 'constant_with_warmup', 'cosine', 'cosine_with_restarts', 'polynomial', 'inverse_sqrt'], info='Learning rate scheduler - defines how the learning rate changes over time. "Constant" means never change, "linear" means to go in a straight line from the learning rate down to 0, cosine follows a curve, etc.')

        # TODO: What is the actual maximum rank? Likely distinct per model. This might be better to somehow be on a log scale.
        lora_rank = gr.Slider(label='LoRA Rank', value=32, minimum=0, maximum=1024, step=4, info='LoRA Rank, or dimension count. Higher values produce a larger file with better control over the model\'s content. Smaller values produce a smaller file with less overall control. Small values like 4 or 8 are great for stylistic guidance, higher values like 128 or 256 are good for teaching content upgrades, extremely high values (1024+) are difficult to train but may improve fine-detail learning for large datasets. Higher ranks also require higher VRAM.')
        lora_alpha = gr.Slider(label='LoRA Alpha', value=64, minimum=0, maximum=2048, step=4, info='LoRA Alpha. This divided by the rank becomes the scaling of the LoRA. Higher means stronger. A good standard value is twice your Rank.')

        cutoff_len = gr.Slider(label='Cutoff Length', minimum=0, maximum=2048, value=256, step=32, info='Cutoff length for text input. Essentially, how long of a line of text to feed in at a time. Higher values require drastically more VRAM.')

        with gr.Tab(label='Formatted Dataset'):
            with gr.Row():
                dataset = gr.Dropdown(choices=utils.get_datasets('training/datasets', 'json'), value='None', label='Dataset', info='The dataset file to use for training.')
                ui.create_refresh_button(dataset, lambda: None, lambda: {'choices': utils.get_datasets('training/datasets', 'json')}, 'refresh-button')
                eval_dataset = gr.Dropdown(choices=utils.get_datasets('training/datasets', 'json'), value='None', label='Evaluation Dataset', info='The (optional) dataset file used to evaluate the model after training.')
                ui.create_refresh_button(eval_dataset, lambda: None, lambda: {'choices': utils.get_datasets('training/datasets', 'json')}, 'refresh-button')
                format = gr.Dropdown(choices=utils.get_datasets('training/formats', 'json'), value='None', label='Data Format', info='The format file used to decide how to format the dataset input.')
                ui.create_refresh_button(format, lambda: None, lambda: {'choices': utils.get_datasets('training/formats', 'json')}, 'refresh-button')

            eval_steps = gr.Number(label='Evaluate every n steps', value=100, info='If an evaluation dataset is given, test it every time this many steps pass.')

        with gr.Tab(label="Raw text file"):
            with gr.Row():
<<<<<<< HEAD
                raw_text_file = gr.Dropdown(choices=get_datasets('training/datasets', 'txt'), value='None', label='Text file', info='The raw text file to use for training.')
                ui.create_refresh_button(raw_text_file, lambda: None, lambda: {'choices': get_datasets('training/datasets', 'txt')}, 'refresh-button')
=======
                raw_text_file = gr.Dropdown(choices=utils.get_datasets('training/datasets', 'txt'), value='None', label='Text file', info='The raw text file to use for training.')
                ui.create_refresh_button(raw_text_file, lambda: None, lambda: {'choices': utils.get_datasets('training/datasets', 'txt')}, 'refresh-button')
                hard_cut_string = gr.Textbox(label='Hard Cut String', value='\\n\\n\\n', info='String that indicates a hard cut between text parts. Helps prevent unwanted overlap.')
>>>>>>> 7dc87984

            with gr.Row():
                overlap_len = gr.Slider(label='Overlap Length', minimum=0, maximum=512, value=128, step=16, info='Overlap length - ie how many tokens from the prior chunk of text to include into the next chunk. (The chunks themselves will be of a size determined by Cutoff Length below). Setting overlap to exactly half the cutoff length may be ideal.')
                newline_favor_len = gr.Slider(label='Prefer Newline Cut Length', minimum=0, maximum=512, value=128, step=16, info='Length (in characters, not tokens) of the maximum distance to shift an overlap cut by to ensure chunks cut at newlines. If too low, cuts may occur in the middle of lines.')

        with gr.Accordion(label='Advanced Options', open=False):
            lora_dropout = gr.Slider(label='LoRA Dropout', minimum=0.0, maximum=1.0, step=0.025, value=0.05, info='Percentage probability for dropout of LoRA layers. This can help reduce overfitting. Most users should leave at default.')
            warmup_steps = gr.Number(label='Warmup Steps', value=100, info='For this many steps at the start, the learning rate will be lower than normal. This helps the trainer prepare the model and precompute statistics to improve the quality of training after the start.')
            optimizer = gr.Dropdown(label='Optimizer', value='adamw_torch', choices=['adamw_hf', 'adamw_torch', 'adamw_torch_fused', 'adamw_torch_xla', 'adamw_apex_fused', 'adafactor', 'adamw_bnb_8bit', 'adamw_anyprecision', 'sgd', 'adagrad'], info='Different optimizer implementation options, for advanced users. Effects of different options are not well documented yet.')

            with gr.Row():
                higher_rank_limit = gr.Checkbox(label='Enable higher ranks', value=False, info='If checked, changes Rank/Alpha slider above to go much higher. This will not work without a datacenter-class GPU.')

        with gr.Row():
            start_button = gr.Button("Start LoRA Training")
            stop_button = gr.Button("Interrupt")

        output = gr.Markdown(value="Ready")

    with gr.Tab('Perplexity evaluation', elem_id='evaluate-tab'):
        with gr.Row():
            with gr.Column():
<<<<<<< HEAD
                models = gr.Dropdown(get_available_models(), label='Models', multiselect=True)
                evaluate_text_file = gr.Dropdown(choices=['wikitext', 'ptb', 'ptb_new'] + get_datasets('training/datasets', 'txt')[1:], value='wikitext', label='Input dataset', info='The raw text file on which the model will be evaluated. The first options are automatically downloaded: wikitext, ptb, and ptb_new. The next options are your local text files under training/datasets.')
                stride_length = gr.Slider(label='Stride', minimum=1, maximum=2048, value=512, step=1, info='Used to make the evaluation faster at the cost of accuracy. 1 = slowest but most accurate. 512 is a common value.')
                with gr.Row():
                    start_evaluation = gr.Button("Evaluate selected models")
                    start_current_evaluation = gr.Button("Evaluate loaded model")
                    stop_evaluation = gr.Button("Interrupt")

            with gr.Column():
                evaluation_table = gr.Markdown(value=generate_markdown_table())
                evaluation_log = gr.Markdown(value = '')

    # Training events
    all_params = [lora_name, always_override, save_steps, micro_batch_size, batch_size, epochs, learning_rate, lr_scheduler_type, lora_rank, lora_alpha, lora_dropout, cutoff_len, dataset, eval_dataset, format, eval_steps, raw_text_file, overlap_len, newline_favor_len, do_shuffle, higher_rank_limit, warmup_steps, optimizer]
=======
                models = gr.Dropdown(utils.get_available_models(), label='Models', multiselect=True)
                evaluate_text_file = gr.Dropdown(choices=['wikitext', 'ptb', 'ptb_new'] + utils.get_datasets('training/datasets', 'txt')[1:], value='wikitext', label='Input dataset', info='The raw text file on which the model will be evaluated. The first options are automatically downloaded: wikitext, ptb, and ptb_new. The next options are your local text files under training/datasets.')
                with gr.Row():
                    stride_length = gr.Slider(label='Stride', minimum=1, maximum=2048, value=512, step=1, info='Used to make the evaluation faster at the cost of accuracy. 1 = slowest but most accurate. 512 is a common value.')
                    max_length = gr.Slider(label='max_length', minimum=0, maximum=8096, value=0, step=1, info='The context for each evaluation. If set to 0, the maximum context length for the model will be used.')

                with gr.Row():
                    start_current_evaluation = gr.Button("Evaluate loaded model")
                    start_evaluation = gr.Button("Evaluate selected models")
                    stop_evaluation = gr.Button("Interrupt")

            with gr.Column():
                evaluation_log = gr.Markdown(value='')

        evaluation_table = gr.Dataframe(value=generate_markdown_table(), interactive=True)
        save_comments = gr.Button('Save comments')

    # Training events
    all_params = [lora_name, always_override, save_steps, micro_batch_size, batch_size, epochs, learning_rate, lr_scheduler_type, lora_rank, lora_alpha, lora_dropout, cutoff_len, dataset, eval_dataset, format, eval_steps, raw_text_file, overlap_len, newline_favor_len, higher_rank_limit, warmup_steps, optimizer, hard_cut_string]
>>>>>>> 7dc87984
    copy_from.change(do_copy_params, [copy_from] + all_params, all_params)
    start_button.click(do_train, all_params, output)
    stop_button.click(do_interrupt, None, None, queue=False)
    higher_rank_limit.change(change_rank_limit, [higher_rank_limit], [lora_rank, lora_alpha])

<<<<<<< HEAD
    # Evaluation events
    ev = start_evaluation.click(
        calculate_perplexity, [models, evaluate_text_file, stride_length], evaluation_log, show_progress=False).then(
        generate_markdown_table, None, evaluation_table, show_progress=False)

    tmp = gr.State('')
    ev_cur = start_current_evaluation.click(
        lambda: ['current model'], None, tmp).then(
        calculate_perplexity, [tmp, evaluate_text_file, stride_length], evaluation_log, show_progress=False).then(
        generate_markdown_table, None, evaluation_table, show_progress=False)

    stop_evaluation.click(None, None, None, cancels=[ev, ev_cur])
=======
    # Evaluation events. For some reason, the interrupt event
    # doesn't work with the .then() syntax, so I write them one
    # by one in this ugly but functional way.
    ev = start_evaluation.click(calculate_perplexity, [models, evaluate_text_file, stride_length, max_length], evaluation_log, show_progress=False)
    start_evaluation.click(generate_markdown_table, None, evaluation_table, show_progress=False)

    tmp = gr.State('')
    start_current_evaluation.click(lambda: ['current model'], None, tmp)
    ev_cur = start_current_evaluation.click(calculate_perplexity, [tmp, evaluate_text_file, stride_length, max_length], evaluation_log, show_progress=False)
    start_current_evaluation.click(generate_markdown_table, None, evaluation_table, show_progress=False)

    stop_evaluation.click(None, None, None, cancels=[ev, ev_cur], queue=False)
    save_comments.click(
        save_past_evaluations, evaluation_table, None).then(
        lambda: "Comments saved.", None, evaluation_log, show_progress=False)
>>>>>>> 7dc87984


def do_interrupt():
    global WANT_INTERRUPT
    WANT_INTERRUPT = True


def do_copy_params(lora_name: str, *args):
    f_name = f"{shared.args.lora_dir}/{clean_path(None, lora_name)}/training_parameters.json"
    if Path(f_name).is_file():
        with open(f_name, 'r', encoding='utf-8') as format_file:
            params: dict[str, str] = json.load(format_file)
    else:
        params = {}

    result = list()
    for i in range(0, len(PARAMETERS)):
        key = PARAMETERS[i]
        if key in params:
            result.append(params[key])
        else:
            result.append(args[i])

    return result


def change_rank_limit(use_higher_ranks: bool):
    mult = 2 if use_higher_ranks else 1
    return {"maximum": 1024 * mult, "__type__": "update"}, {"maximum": 2048 * mult, "__type__": "update"}


def clean_path(base_path: str, path: str):
    """Strips unusual symbols and forcibly builds a path as relative to the intended directory."""
    # TODO: Probably could do with a security audit to guarantee there's no ways this can be bypassed to target an unwanted path.
    # Or swap it to a strict whitelist of [a-zA-Z_0-9]
    path = path.replace('\\', '/').replace('..', '_')
    if base_path is None:
        return path

    return f'{Path(base_path).absolute()}/{path}'


def do_train(lora_name: str, always_override: bool, save_steps: int, micro_batch_size: int, batch_size: int, epochs: int, learning_rate: str, lr_scheduler_type: str, lora_rank: int, lora_alpha: int, lora_dropout: float, cutoff_len: int, dataset: str, eval_dataset: str, format: str, eval_steps: int, raw_text_file: str, overlap_len: int, newline_favor_len: int, higher_rank_limit: bool, warmup_steps: int, optimizer: str, hard_cut_string: str):

    if shared.args.monkey_patch:
        from monkeypatch.peft_tuners_lora_monkey_patch import \
            replace_peft_model_with_gptq_lora_model
        replace_peft_model_with_gptq_lora_model()

    global WANT_INTERRUPT
    WANT_INTERRUPT = False

    # == Input validation / processing ==
    yield "Prepping..."
    lora_file_path = clean_path(None, lora_name)
    if lora_file_path.strip() == '':
        yield "Missing or invalid LoRA file name input."
        return

    lora_file_path = f"{shared.args.lora_dir}/{lora_file_path}"
    actual_lr = float(learning_rate)
    model_type = type(shared.model).__name__

    if model_type in MODEL_CLASSES:
        model_id = MODEL_CLASSES[model_type]
    else:
        model_id = "llama"
        if model_type == "PeftModelForCausalLM":
            if len(shared.args.lora_names) > 0:
                yield "You are trying to train a LoRA while you already have another LoRA loaded. This will work, but may have unexpected effects. *(Will continue anyway in 5 seconds, press `Interrupt` to stop.)*"
                logger.warning("Training LoRA over top of another LoRA. May have unexpected effects.")
            else:
                yield "Model ID not matched due to LoRA loading. Consider reloading base model. *(Will continue anyway in 5 seconds, press `Interrupt` to stop.)*"
                logger.warning("Model ID not matched due to LoRA loading. Consider reloading base model.")
        else:
            yield "LoRA training has only currently been validated for LLaMA, OPT, GPT-J, and GPT-NeoX models. Unexpected errors may follow. *(Will continue anyway in 5 seconds, press `Interrupt` to stop.)*"
            logger.warning(f"LoRA training has only currently been validated for LLaMA, OPT, GPT-J, and GPT-NeoX models. (Found model type: {model_type})")

        time.sleep(5)

    if shared.args.wbits > 0 and not shared.args.monkey_patch:
        yield "LoRA training in 4-bit requires loading with `--monkey-patch`"
        return

    elif not shared.args.load_in_8bit and shared.args.wbits <= 0:
        yield "It is highly recommended you use `--load-in-8bit` for LoRA training. *(Will continue anyway in 2 seconds, press `Interrupt` to stop.)*"
        logger.warning("It is highly recommended you use `--load-in-8bit` for LoRA training.")
        time.sleep(2)  # Give it a moment for the message to show in UI before continuing

    if cutoff_len <= 0 or micro_batch_size <= 0 or batch_size <= 0 or actual_lr <= 0 or lora_rank <= 0 or lora_alpha <= 0:
        yield "Cannot input zeroes."
        return

    gradient_accumulation_steps = batch_size // micro_batch_size
    shared.tokenizer.pad_token_id = 0
    shared.tokenizer.padding_side = "left"

    def tokenize(prompt):
        result = shared.tokenizer(prompt, truncation=True, max_length=cutoff_len + 1, padding="max_length")
        return {
            "input_ids": result["input_ids"][:-1],
            "attention_mask": result["attention_mask"][:-1],
        }

    # == Prep the dataset, format, etc ==
    if raw_text_file not in ['None', '']:
        logger.info("Loading raw text file dataset...")
        with open(clean_path('training/datasets', f'{raw_text_file}.txt'), 'r', encoding='utf-8') as file:
            raw_text = file.read().replace('\r', '')

        cut_string = hard_cut_string.replace('\\n', '\n')
        out_tokens = []
        for text_part in raw_text.split(cut_string):
            if text_part.strip() == '':
                continue

            tokens = shared.tokenizer.encode(text_part)
            step = cutoff_len - overlap_len
            if step <= 0:
                yield f"Error: overlap_len ({overlap_len}) cannot be greater than or equal to cutoff_len ({cutoff_len})"
                return

            tokens = list(split_chunks(tokens, step))
            for i in range(1, len(tokens)):
                tokens[i] = tokens[i - 1][-overlap_len:] + tokens[i]

            out_tokens.extend(tokens)
            del tokens

        del raw_text  # Note: could be a gig for a large dataset, so delete redundant data as we go to be safe on RAM
        text_chunks = [shared.tokenizer.decode(x) for x in out_tokens]
        del out_tokens
        if newline_favor_len > 0:
            text_chunks = [cut_chunk_for_newline(x, newline_favor_len) for x in text_chunks]

        train_data = Dataset.from_list([tokenize(x) for x in text_chunks])
        del text_chunks
        eval_data = None

    else:
        if dataset in ['None', '']:
            yield "**Missing dataset choice input, cannot continue.**"
            return

        if format in ['None', '']:
            yield "**Missing format choice input, cannot continue.**"
            return

        with open(clean_path('training/formats', f'{format}.json'), 'r', encoding='utf-8') as formatFile:
            format_data: dict[str, str] = json.load(formatFile)

        def generate_prompt(data_point: dict[str, str]):
            for options, data in format_data.items():
                if set(options.split(',')) == set(x[0] for x in data_point.items() if (x[1] is not None and len(x[1].strip()) > 0)):
                    for key, val in data_point.items():
                        if val is not None:
                            data = data.replace(f'%{key}%', val)
                    return data
            raise RuntimeError(f'Data-point "{data_point}" has no keyset match within format "{list(format_data.keys())}"')

        def generate_and_tokenize_prompt(data_point):
            prompt = generate_prompt(data_point)
            return tokenize(prompt)

        logger.info("Loading JSON datasets...")
        data = load_dataset("json", data_files=clean_path('training/datasets', f'{dataset}.json'))
        train_data = data['train'].map(generate_and_tokenize_prompt)

        if eval_dataset == 'None':
            eval_data = None
        else:
            eval_data = load_dataset("json", data_files=clean_path('training/datasets', f'{eval_dataset}.json'))
            eval_data = eval_data['train'].map(generate_and_tokenize_prompt)

    # == Start prepping the model itself ==
    if not hasattr(shared.model, 'lm_head') or hasattr(shared.model.lm_head, 'weight'):
        logger.info("Getting model ready...")
        prepare_model_for_int8_training(shared.model)

    logger.info("Prepping for training...")
    config = LoraConfig(
        r=lora_rank,
        lora_alpha=lora_alpha,
        target_modules=model_to_lora_modules[model_id],
        lora_dropout=lora_dropout,
        bias="none",
        task_type="CAUSAL_LM"
    )

    try:
        logger.info("Creating LoRA model...")
        lora_model = get_peft_model(shared.model, config)
        if not always_override and Path(f"{lora_file_path}/adapter_model.bin").is_file():
            logger.info("Loading existing LoRA data...")
            state_dict_peft = torch.load(f"{lora_file_path}/adapter_model.bin")
            set_peft_model_state_dict(lora_model, state_dict_peft)
    except:
        yield traceback.format_exc()
        return

    if shared.args.monkey_patch:
        for n, m in lora_model.named_modules():
            if '4bit' in str(type(m)):
                if m.is_v1_model:
                    m.zeros = m.zeros.half()

                m.scales = m.scales.half()

    class Tracked():
        def __init__(self):
            self.current_steps = 0
            self.max_steps = 0
            self.did_save = False

    tracked = Tracked()
    actual_save_steps = math.ceil(save_steps / gradient_accumulation_steps)

    class Callbacks(transformers.TrainerCallback):
        def on_step_begin(self, args: transformers.TrainingArguments, state: transformers.TrainerState, control: transformers.TrainerControl, **kwargs):
            tracked.current_steps = state.global_step * gradient_accumulation_steps
            tracked.max_steps = state.max_steps * gradient_accumulation_steps
            if WANT_INTERRUPT:
                control.should_epoch_stop = True
                control.should_training_stop = True
            elif state.global_step > 0 and actual_save_steps > 0 and state.global_step % actual_save_steps == 0:
                lora_model.save_pretrained(f"{lora_file_path}/checkpoint-{tracked.current_steps}/")

        def on_substep_end(self, args: transformers.TrainingArguments, state: transformers.TrainerState, control: transformers.TrainerControl, **kwargs):
            tracked.current_steps += 1
            if WANT_INTERRUPT:
                control.should_epoch_stop = True
                control.should_training_stop = True

    trainer = transformers.Trainer(
        model=lora_model,
        train_dataset=train_data,
        eval_dataset=eval_data,
        args=transformers.TrainingArguments(
            per_device_train_batch_size=micro_batch_size,
            gradient_accumulation_steps=gradient_accumulation_steps,
            warmup_steps=math.ceil(warmup_steps / gradient_accumulation_steps),
            num_train_epochs=epochs,
            learning_rate=actual_lr,
            fp16=False if shared.args.cpu else True,
            optim=optimizer,
            logging_steps=5,
            evaluation_strategy="steps" if eval_data is not None else "no",
            eval_steps=math.ceil(eval_steps / gradient_accumulation_steps) if eval_data is not None else None,
            save_strategy="steps" if eval_data is not None else "no",
            output_dir=lora_file_path,
            lr_scheduler_type=lr_scheduler_type,
            load_best_model_at_end=eval_data is not None,
            # TODO: Enable multi-device support
            ddp_find_unused_parameters=None,
            no_cuda=shared.args.cpu
        ),
        data_collator=transformers.DataCollatorForLanguageModeling(shared.tokenizer, mlm=False),
        callbacks=list([Callbacks()])
    )

    lora_model.config.use_cache = False

    if torch.__version__ >= "2" and sys.platform != "win32":
        lora_model = torch.compile(lora_model)

    # == Save parameters for reuse ==
    with open(f"{lora_file_path}/training_parameters.json", 'w', encoding='utf-8') as file:
        vars = locals()
        json.dump({x: vars[x] for x in PARAMETERS}, file)

    # == Main run and monitor loop ==
    logger.info("Starting training...")
    yield "Starting..."
    if WANT_INTERRUPT:
        yield "Interrupted before start."
        return

    def threaded_run():
        trainer.train()
        # Note: save in the thread in case the gradio thread breaks (eg browser closed)
        lora_model.save_pretrained(lora_file_path)
        logger.info("LoRA training run is completed and saved.")
        tracked.did_save = True

    thread = threading.Thread(target=threaded_run)
    thread.start()
    last_step = 0
    start_time = time.perf_counter()

    while thread.is_alive():
        time.sleep(0.5)
        if WANT_INTERRUPT:
            yield "Interrupting, please wait... *(Run will stop after the current training step completes.)*"

        elif tracked.current_steps != last_step:
            last_step = tracked.current_steps
            time_elapsed = time.perf_counter() - start_time
            if time_elapsed <= 0:
                timer_info = ""
                total_time_estimate = 999
            else:
                its = tracked.current_steps / time_elapsed
                if its > 1:
                    timer_info = f"`{its:.2f}` it/s"
                else:
                    timer_info = f"`{1.0/its:.2f}` s/it"

                total_time_estimate = (1.0 / its) * (tracked.max_steps)

            yield f"Running... **{tracked.current_steps}** / **{tracked.max_steps}** ... {timer_info}, {format_time(time_elapsed)} / {format_time(total_time_estimate)} ... {format_time(total_time_estimate - time_elapsed)} remaining"

    # Saving in the train thread might fail if an error occurs, so save here if so.
    if not tracked.did_save:
        logger.info("Training complete, saving...")
        lora_model.save_pretrained(lora_file_path)

    if WANT_INTERRUPT:
        logger.info("Training interrupted.")
        yield f"Interrupted. Incomplete LoRA saved to `{lora_file_path}`"
    else:
        logger.info("Training complete!")
        yield f"Done! LoRA saved to `{lora_file_path}`"


def split_chunks(arr, step):
    for i in range(0, len(arr), step):
        yield arr[i:i + step]


def cut_chunk_for_newline(chunk: str, max_length: int):
    if '\n' not in chunk:
        return chunk

    first_newline = chunk.index('\n')
    if first_newline < max_length:
        chunk = chunk[first_newline + 1:]

    if '\n' not in chunk:
        return chunk

    last_newline = chunk.rindex('\n')
    if len(chunk) - last_newline < max_length:
        chunk = chunk[:last_newline]

    return chunk


def format_time(seconds: float):
    if seconds < 120:
        return f"`{seconds:.0f}` seconds"

    minutes = seconds / 60
    if minutes < 120:
        return f"`{minutes:.0f}` minutes"

    hours = minutes / 60
    return f"`{hours:.0f}` hours"<|MERGE_RESOLUTION|>--- conflicted
+++ resolved
@@ -13,16 +13,9 @@
 from peft import (LoraConfig, get_peft_model, prepare_model_for_int8_training,
                   set_peft_model_state_dict)
 
-<<<<<<< HEAD
 from modules import shared, ui
 from modules.evaluate import calculate_perplexity, generate_markdown_table
 from server import get_available_loras, get_available_models
-=======
-from modules import shared, ui, utils
-from modules.evaluate import (calculate_perplexity, generate_markdown_table,
-                              save_past_evaluations)
-from modules.logging_colors import logger
->>>>>>> 7dc87984
 
 # This mapping is from a very recent commit, not yet released.
 # If not available, default to a backup map for some common model types.
@@ -44,12 +37,21 @@
     }
 
 
-<<<<<<< HEAD
-=======
 WANT_INTERRUPT = False
-PARAMETERS = ["lora_name", "always_override", "save_steps", "micro_batch_size", "batch_size", "epochs", "learning_rate", "lr_scheduler_type", "lora_rank", "lora_alpha", "lora_dropout", "cutoff_len", "dataset", "eval_dataset", "format", "eval_steps", "raw_text_file", "overlap_len", "newline_favor_len", "higher_rank_limit", "warmup_steps", "optimizer", "hard_cut_string"]
-
->>>>>>> 7dc87984
+
+PARAMETERS = ["lora_name", "always_override", "save_steps", "micro_batch_size", "batch_size", "epochs", "learning_rate", "lr_scheduler_type", "lora_rank", "lora_alpha", "lora_dropout", "cutoff_len", "dataset", "eval_dataset", "format", "eval_steps", "raw_text_file", "overlap_len", "newline_favor_len", "do_shuffle", "higher_rank_limit", "warmup_steps", "optimizer"]
+
+# Mapping of Python class names to peft IDs
+MODEL_CLASSES = {
+    "LlamaForCausalLM": "llama",
+    "OPTForCausalLM": "opt",
+    "GPTJForCausalLM": "gptj"
+}
+
+
+def get_datasets(path: str, ext: str):
+    return ['None'] + sorted(set([k.stem for k in Path(path).glob(f'*.{ext}') if k.stem != 'put-trainer-datasets-here']), key=str.lower)
+
 
 def create_train_interface():
     with gr.Tab('Train LoRA', elem_id='lora-train-tab'):
@@ -93,14 +95,8 @@
 
         with gr.Tab(label="Raw text file"):
             with gr.Row():
-<<<<<<< HEAD
                 raw_text_file = gr.Dropdown(choices=get_datasets('training/datasets', 'txt'), value='None', label='Text file', info='The raw text file to use for training.')
                 ui.create_refresh_button(raw_text_file, lambda: None, lambda: {'choices': get_datasets('training/datasets', 'txt')}, 'refresh-button')
-=======
-                raw_text_file = gr.Dropdown(choices=utils.get_datasets('training/datasets', 'txt'), value='None', label='Text file', info='The raw text file to use for training.')
-                ui.create_refresh_button(raw_text_file, lambda: None, lambda: {'choices': utils.get_datasets('training/datasets', 'txt')}, 'refresh-button')
-                hard_cut_string = gr.Textbox(label='Hard Cut String', value='\\n\\n\\n', info='String that indicates a hard cut between text parts. Helps prevent unwanted overlap.')
->>>>>>> 7dc87984
 
             with gr.Row():
                 overlap_len = gr.Slider(label='Overlap Length', minimum=0, maximum=512, value=128, step=16, info='Overlap length - ie how many tokens from the prior chunk of text to include into the next chunk. (The chunks themselves will be of a size determined by Cutoff Length below). Setting overlap to exactly half the cutoff length may be ideal.')
@@ -123,7 +119,6 @@
     with gr.Tab('Perplexity evaluation', elem_id='evaluate-tab'):
         with gr.Row():
             with gr.Column():
-<<<<<<< HEAD
                 models = gr.Dropdown(get_available_models(), label='Models', multiselect=True)
                 evaluate_text_file = gr.Dropdown(choices=['wikitext', 'ptb', 'ptb_new'] + get_datasets('training/datasets', 'txt')[1:], value='wikitext', label='Input dataset', info='The raw text file on which the model will be evaluated. The first options are automatically downloaded: wikitext, ptb, and ptb_new. The next options are your local text files under training/datasets.')
                 stride_length = gr.Slider(label='Stride', minimum=1, maximum=2048, value=512, step=1, info='Used to make the evaluation faster at the cost of accuracy. 1 = slowest but most accurate. 512 is a common value.')
@@ -138,33 +133,11 @@
 
     # Training events
     all_params = [lora_name, always_override, save_steps, micro_batch_size, batch_size, epochs, learning_rate, lr_scheduler_type, lora_rank, lora_alpha, lora_dropout, cutoff_len, dataset, eval_dataset, format, eval_steps, raw_text_file, overlap_len, newline_favor_len, do_shuffle, higher_rank_limit, warmup_steps, optimizer]
-=======
-                models = gr.Dropdown(utils.get_available_models(), label='Models', multiselect=True)
-                evaluate_text_file = gr.Dropdown(choices=['wikitext', 'ptb', 'ptb_new'] + utils.get_datasets('training/datasets', 'txt')[1:], value='wikitext', label='Input dataset', info='The raw text file on which the model will be evaluated. The first options are automatically downloaded: wikitext, ptb, and ptb_new. The next options are your local text files under training/datasets.')
-                with gr.Row():
-                    stride_length = gr.Slider(label='Stride', minimum=1, maximum=2048, value=512, step=1, info='Used to make the evaluation faster at the cost of accuracy. 1 = slowest but most accurate. 512 is a common value.')
-                    max_length = gr.Slider(label='max_length', minimum=0, maximum=8096, value=0, step=1, info='The context for each evaluation. If set to 0, the maximum context length for the model will be used.')
-
-                with gr.Row():
-                    start_current_evaluation = gr.Button("Evaluate loaded model")
-                    start_evaluation = gr.Button("Evaluate selected models")
-                    stop_evaluation = gr.Button("Interrupt")
-
-            with gr.Column():
-                evaluation_log = gr.Markdown(value='')
-
-        evaluation_table = gr.Dataframe(value=generate_markdown_table(), interactive=True)
-        save_comments = gr.Button('Save comments')
-
-    # Training events
-    all_params = [lora_name, always_override, save_steps, micro_batch_size, batch_size, epochs, learning_rate, lr_scheduler_type, lora_rank, lora_alpha, lora_dropout, cutoff_len, dataset, eval_dataset, format, eval_steps, raw_text_file, overlap_len, newline_favor_len, higher_rank_limit, warmup_steps, optimizer, hard_cut_string]
->>>>>>> 7dc87984
     copy_from.change(do_copy_params, [copy_from] + all_params, all_params)
     start_button.click(do_train, all_params, output)
     stop_button.click(do_interrupt, None, None, queue=False)
     higher_rank_limit.change(change_rank_limit, [higher_rank_limit], [lora_rank, lora_alpha])
 
-<<<<<<< HEAD
     # Evaluation events
     ev = start_evaluation.click(
         calculate_perplexity, [models, evaluate_text_file, stride_length], evaluation_log, show_progress=False).then(
@@ -177,23 +150,6 @@
         generate_markdown_table, None, evaluation_table, show_progress=False)
 
     stop_evaluation.click(None, None, None, cancels=[ev, ev_cur])
-=======
-    # Evaluation events. For some reason, the interrupt event
-    # doesn't work with the .then() syntax, so I write them one
-    # by one in this ugly but functional way.
-    ev = start_evaluation.click(calculate_perplexity, [models, evaluate_text_file, stride_length, max_length], evaluation_log, show_progress=False)
-    start_evaluation.click(generate_markdown_table, None, evaluation_table, show_progress=False)
-
-    tmp = gr.State('')
-    start_current_evaluation.click(lambda: ['current model'], None, tmp)
-    ev_cur = start_current_evaluation.click(calculate_perplexity, [tmp, evaluate_text_file, stride_length, max_length], evaluation_log, show_progress=False)
-    start_current_evaluation.click(generate_markdown_table, None, evaluation_table, show_progress=False)
-
-    stop_evaluation.click(None, None, None, cancels=[ev, ev_cur], queue=False)
-    save_comments.click(
-        save_past_evaluations, evaluation_table, None).then(
-        lambda: "Comments saved.", None, evaluation_log, show_progress=False)
->>>>>>> 7dc87984
 
 
 def do_interrupt():
