--- conflicted
+++ resolved
@@ -51,19 +51,6 @@
     return text
 
 
-<<<<<<< HEAD
-def apply_settings(extension, name):
-    # Updating the default values
-    if not hasattr(extension, 'params'):
-        return
-
-    for param in extension.params:
-        _id = f"{name}-{param}"
-        if _id not in shared.settings:
-            continue
-
-        extension.params[param] = shared.settings[_id]
-=======
 # Input hijack of extensions
 def _apply_input_hijack(text, visible_text):
     for extension, _ in iterator():
@@ -114,7 +101,19 @@
         raise ValueError(f"Invalid extension type {typ}")
 
     return EXTENSION_MAP[typ](*args, **kwargs)
->>>>>>> b0ce750d
+
+
+def apply_settings(extension, name):
+    # Updating the default values
+    if not hasattr(extension, 'params'):
+        return
+
+    for param in extension.params:
+        _id = f"{name}-{param}"
+        if _id not in shared.settings:
+            continue
+
+        extension.params[param] = shared.settings[_id]
 
 
 def create_extensions_block():
