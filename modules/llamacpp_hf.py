import os
from pathlib import Path
from typing import Any, Dict, Optional, Union

import torch
from torch.nn import CrossEntropyLoss
from transformers import GenerationConfig, PretrainedConfig, PreTrainedModel
from transformers.modeling_outputs import CausalLMOutputWithPast

<<<<<<< HEAD
from modules import RoPE, shared
from modules.cache_utils import handle_llamacpp_prefix_and_streamingllm
=======
from modules import RoPE, llama_cpp_python_hijack, shared
>>>>>>> daa14044
from modules.logging_colors import logger

try:
    import llama_cpp
except:
    llama_cpp = None

try:
    import llama_cpp_cuda
except:
    llama_cpp_cuda = None

try:
    import llama_cpp_cuda_tensorcores
except:
    llama_cpp_cuda_tensorcores = None


def llama_cpp_lib():
    if shared.args.cpu and llama_cpp is not None:
        return llama_cpp
    elif shared.args.tensorcores and llama_cpp_cuda_tensorcores is not None:
        return llama_cpp_cuda_tensorcores
    elif llama_cpp_cuda is not None:
        return llama_cpp_cuda
    else:
        return llama_cpp


class LlamacppHF(PreTrainedModel):
    def __init__(self, model):
        super().__init__(PretrainedConfig())
        self.model = model
        self.generation_config = GenerationConfig()

        # Swappable caches for CFG
        self.past_seq = None
        self.llamacpp_cache = {
            'n_tokens': self.model.n_tokens,
            'input_ids': self.model.input_ids,
            'scores': self.model.scores,
            'ctx': self.model._ctx
        }

        if shared.args.cfg_cache:
            self.past_seq_negative = None
            self.llamacpp_cache_negative = {
                'n_tokens': self.model.n_tokens,
                'input_ids': self.model.input_ids.copy(),
                'scores': self.model.scores.copy(),
                'ctx': llama_cpp_lib().llama_new_context_with_model(model.model, model.context_params)
            }

    def _validate_model_class(self):
        pass

    def _validate_model_kwargs(self, model_kwargs: Dict[str, Any]):
        pass

    def prepare_inputs_for_generation(self, input_ids, **kwargs):
        return {'input_ids': input_ids, **kwargs}

    def save_cache(self):
        self.llamacpp_cache.update({
            'n_tokens': self.model.n_tokens,
            'input_ids': self.model.input_ids,
            'scores': self.model.scores,
            'ctx': self.model._ctx
        })

    def save_negative_cache(self):
        self.llamacpp_cache_negative.update({
            'n_tokens': self.model.n_tokens,
            'input_ids': self.model.input_ids,
            'scores': self.model.scores,
            'ctx': self.model._ctx
        })

    def load_cache(self):
        self.model.n_tokens = self.llamacpp_cache['n_tokens']
        self.model.input_ids = self.llamacpp_cache['input_ids']
        self.model.scores = self.llamacpp_cache['scores']
        self.model._ctx = self.llamacpp_cache['ctx']

    def load_negative_cache(self):
        self.model.n_tokens = self.llamacpp_cache_negative['n_tokens']
        self.model.input_ids = self.llamacpp_cache_negative['input_ids']
        self.model.scores = self.llamacpp_cache_negative['scores']
        self.model._ctx = self.llamacpp_cache_negative['ctx']

    @property
    def device(self) -> torch.device:
        return torch.device(0)

    def __call__(self, *args, **kwargs):
        use_cache = kwargs.get('use_cache', True)
        labels = kwargs.get('labels', None)
        past_key_values = kwargs.get('past_key_values', None)

        if len(args) > 0:
            if not shared.args.cfg_cache:
                logger.error("Please enable the cfg-cache option to use CFG with llamacpp_HF.")
                return

            input_ids = args[0]
            is_negative = True
            past_seq = self.past_seq_negative
            self.load_negative_cache()
        else:
            input_ids = kwargs['input_ids']
            is_negative = False
            past_seq = self.past_seq
            self.load_cache()

        seq = input_ids[0].tolist()
        if is_negative and past_key_values is not None:
            seq = past_key_values + seq

        seq_tensor = torch.tensor(seq)
        reset = True

        # Make the forward call
        if labels is None:
            if past_seq is not None:
<<<<<<< HEAD
                reset = handle_llamacpp_prefix_and_streamingllm(self.model, past_seq, seq, seq_tensor)
=======
                min_length = min(past_seq.shape[0], seq_tensor.shape[0])
                indices = torch.nonzero(~torch.eq(past_seq[:min_length], seq_tensor[:min_length]))
                if len(indices) > 0:
                    longest_prefix = indices[0].item()
                else:
                    longest_prefix = min_length

                if longest_prefix > 0:
                    reset = False
                    self.model.n_tokens = longest_prefix
                    if len(seq_tensor) - longest_prefix > 0:
                        self.model.eval(seq[longest_prefix:])
                    else:
                        self.model.n_tokens -= 1
                        self.model.eval([seq[-1]])
>>>>>>> daa14044

            if reset:
                self.model.reset()
                self.model.eval(seq)

            logits = torch.tensor(self.model.scores[self.model.n_tokens - 1, :]).view(1, 1, -1).to(input_ids.device)
        else:
            self.model.reset()
            self.model.eval(seq)
            logits = torch.tensor(self.model.eval_logits)
            logits = logits.view(1, logits.shape[0], logits.shape[1]).to(input_ids.device)

        if is_negative:
            self.save_negative_cache()
            self.past_seq_negative = seq_tensor
        else:
            self.save_cache()
            self.past_seq = seq_tensor

        loss = None
        if labels is not None:
            # Shift so that tokens < n predict n
            shift_logits = logits[..., :-1, :].contiguous()
            shift_labels = labels[..., 1:].contiguous()
            # Flatten the tokens
            loss_fct = CrossEntropyLoss()
            shift_logits = shift_logits.view(-1, logits.shape[-1])
            shift_labels = shift_labels.view(-1)
            # Enable model parallelism
            shift_labels = shift_labels.to(shift_logits.device)
            loss = loss_fct(shift_logits, shift_labels)

        return CausalLMOutputWithPast(logits=logits, past_key_values=seq if use_cache else None, loss=loss)

    @classmethod
    def from_pretrained(cls, pretrained_model_name_or_path: Optional[Union[str, os.PathLike]], *model_args, **kwargs):
        assert len(model_args) == 0 and len(kwargs) == 0, "extra args is currently not supported"

        if isinstance(pretrained_model_name_or_path, str):
            pretrained_model_name_or_path = Path(pretrained_model_name_or_path)

        path = Path(f'{shared.args.model_dir}') / Path(pretrained_model_name_or_path)
        if path.is_file():
            model_file = path
        else:
            model_file = list(path.glob('*.gguf'))[0]

        logger.info(f"llama.cpp weights detected: {model_file}\n")

        if shared.args.tensor_split is None or shared.args.tensor_split.strip() == '':
            tensor_split_list = None
        else:
            tensor_split_list = [float(x) for x in shared.args.tensor_split.strip().split(",")]

        params = {
            'model_path': str(model_file),
            'n_ctx': shared.args.n_ctx,
            'n_threads': shared.args.threads or None,
            'n_threads_batch': shared.args.threads_batch or None,
            'n_batch': shared.args.n_batch,
            'use_mmap': not shared.args.no_mmap,
            'use_mlock': shared.args.mlock,
            'mul_mat_q': not shared.args.no_mul_mat_q,
            'numa': shared.args.numa,
            'n_gpu_layers': shared.args.n_gpu_layers,
            'rope_freq_base': RoPE.get_rope_freq_base(shared.args.alpha_value, shared.args.rope_freq_base),
            'tensor_split': tensor_split_list,
            'rope_freq_scale': 1.0 / shared.args.compress_pos_emb,
            'logits_all': shared.args.logits_all,
            'offload_kqv': not shared.args.no_offload_kqv,
            'split_mode': 1 if not shared.args.row_split else 2
        }

        Llama = llama_cpp_lib().Llama
        model = Llama(**params)

        return LlamacppHF(model)<|MERGE_RESOLUTION|>--- conflicted
+++ resolved
@@ -7,12 +7,9 @@
 from transformers import GenerationConfig, PretrainedConfig, PreTrainedModel
 from transformers.modeling_outputs import CausalLMOutputWithPast
 
-<<<<<<< HEAD
 from modules import RoPE, shared
+from modules import RoPE, llama_cpp_python_hijack, shared
 from modules.cache_utils import handle_llamacpp_prefix_and_streamingllm
-=======
-from modules import RoPE, llama_cpp_python_hijack, shared
->>>>>>> daa14044
 from modules.logging_colors import logger
 
 try:
@@ -137,25 +134,7 @@
         # Make the forward call
         if labels is None:
             if past_seq is not None:
-<<<<<<< HEAD
                 reset = handle_llamacpp_prefix_and_streamingllm(self.model, past_seq, seq, seq_tensor)
-=======
-                min_length = min(past_seq.shape[0], seq_tensor.shape[0])
-                indices = torch.nonzero(~torch.eq(past_seq[:min_length], seq_tensor[:min_length]))
-                if len(indices) > 0:
-                    longest_prefix = indices[0].item()
-                else:
-                    longest_prefix = min_length
-
-                if longest_prefix > 0:
-                    reset = False
-                    self.model.n_tokens = longest_prefix
-                    if len(seq_tensor) - longest_prefix > 0:
-                        self.model.eval(seq[longest_prefix:])
-                    else:
-                        self.model.n_tokens -= 1
-                        self.model.eval([seq[-1]])
->>>>>>> daa14044
 
             if reset:
                 self.model.reset()
