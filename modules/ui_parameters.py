--- conflicted
+++ resolved
@@ -76,13 +76,8 @@
                             shared.gradio['max_updates_second'] = gr.Slider(value=shared.settings['max_updates_second'], minimum=0, maximum=24, step=1, label='每秒最多UI更新数', info='如果在流式响应期间UI出现延迟，请设置此项。')
                             shared.gradio['prompt_lookup_num_tokens'] = gr.Slider(value=shared.settings['prompt_lookup_num_tokens'], minimum=0, maximum=10, step=1, label='prompt_lookup_num_tokens', info='激活提示查找解码。')
 
-<<<<<<< HEAD
-                            shared.gradio['custom_stopping_strings'] = gr.Textbox(lines=1, value=shared.settings["custom_stopping_strings"] or None, label='自定义停止字符串', info='除默认值外。用""包围并用逗号分隔。', placeholder='"\\n", "\\nYou:"')
+                            shared.gradio['custom_stopping_strings'] = gr.Textbox(lines=2, value=shared.settings["custom_stopping_strings"] or None, label='自定义停止字符串', info='除默认值外。用""包围并用逗号分隔。', placeholder='"\\n", "\\nYou:"')
                             shared.gradio['custom_token_bans'] = gr.Textbox(value=shared.settings['custom_token_bans'] or None, label='自定义token禁止', info='要禁止生成的特定token ID，用逗号分隔。ID可以在默认或笔记本标签中找到。')
-=======
-                            shared.gradio['custom_stopping_strings'] = gr.Textbox(lines=2, value=shared.settings["custom_stopping_strings"] or None, label='Custom stopping strings', info='In addition to the defaults. Written between "" and separated by commas.', placeholder='"\\n", "\\nYou:"')
-                            shared.gradio['custom_token_bans'] = gr.Textbox(value=shared.settings['custom_token_bans'] or None, label='Custom token bans', info='Specific token IDs to ban from generating, comma-separated. The IDs can be found in the Default or Notebook tab.')
->>>>>>> 1934cb61
 
                         with gr.Column():
                             shared.gradio['auto_max_new_tokens'] = gr.Checkbox(value=shared.settings['auto_max_new_tokens'], label='自动最大新token数', info='将max_new_tokens扩展到可用的上下文长度。')
