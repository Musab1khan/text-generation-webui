import importlib
import math
import re
import traceback
from functools import partial
from pathlib import Path

import gradio as gr
import psutil
import torch

from modules import loaders, shared, ui, utils
from modules.logging_colors import logger
from modules.LoRA import add_lora_to_model
from modules.models import load_model, unload_model
from modules.models_settings import (
    apply_model_settings_to_state,
    get_model_metadata,
    save_model_settings,
    update_model_parameters
)
from modules.utils import gradio


def create_ui():
    # Finding the default values for the GPU and CPU memories
    total_mem = []
    for i in range(torch.cuda.device_count()):
        total_mem.append(math.floor(torch.cuda.get_device_properties(i).total_memory / (1024 * 1024)))

    default_gpu_mem = []
    if shared.args.gpu_memory is not None and len(shared.args.gpu_memory) > 0:
        for i in shared.args.gpu_memory:
            if 'mib' in i.lower():
                default_gpu_mem.append(int(re.sub('[a-zA-Z ]', '', i)))
            else:
                default_gpu_mem.append(int(re.sub('[a-zA-Z ]', '', i)) * 1000)

    while len(default_gpu_mem) < len(total_mem):
        default_gpu_mem.append(0)

    total_cpu_mem = math.floor(psutil.virtual_memory().total / (1024 * 1024))
    if shared.args.cpu_memory is not None:
        default_cpu_mem = re.sub('[a-zA-Z ]', '', shared.args.cpu_memory)
    else:
        default_cpu_mem = 0

    with gr.Tab("Model", elem_id="model-tab"):
        with gr.Row():
            with gr.Column():
                with gr.Row():
                    with gr.Column():
                        with gr.Row():
                            shared.gradio['model_menu'] = gr.Dropdown(choices=utils.get_available_models(), value=shared.model_name, label='Model', elem_classes='slim-dropdown')
                            ui.create_refresh_button(shared.gradio['model_menu'], lambda: None, lambda: {'choices': utils.get_available_models()}, 'refresh-button')
                            shared.gradio['load_model'] = gr.Button("Load", visible=not shared.settings['autoload_model'], elem_classes='refresh-button')
                            shared.gradio['unload_model'] = gr.Button("Unload", elem_classes='refresh-button')
                            shared.gradio['reload_model'] = gr.Button("Reload", elem_classes='refresh-button')
                            shared.gradio['save_model_settings'] = gr.Button("Save settings", elem_classes='refresh-button')

                    with gr.Column():
                        with gr.Row():
                            shared.gradio['lora_menu'] = gr.Dropdown(multiselect=True, choices=utils.get_available_loras(), value=shared.lora_names, label='LoRA(s)', elem_classes='slim-dropdown')
                            ui.create_refresh_button(shared.gradio['lora_menu'], lambda: None, lambda: {'choices': utils.get_available_loras(), 'value': shared.lora_names}, 'refresh-button')
                            shared.gradio['lora_menu_apply'] = gr.Button(value='Apply LoRAs', elem_classes='refresh-button')

        with gr.Row():
            with gr.Column():
                shared.gradio['loader'] = gr.Dropdown(label="Model loader", choices=loaders.loaders_and_params.keys(), value=None)
                with gr.Box():
                    with gr.Row():
                        with gr.Column():
                            for i in range(len(total_mem)):
                                shared.gradio[f'gpu_memory_{i}'] = gr.Slider(label=f"gpu-memory in MiB for device :{i}", maximum=total_mem[i], value=default_gpu_mem[i])

                            shared.gradio['cpu_memory'] = gr.Slider(label="cpu-memory in MiB", maximum=total_cpu_mem, value=default_cpu_mem)
                            shared.gradio['transformers_info'] = gr.Markdown('load-in-4bit params:')
                            shared.gradio['compute_dtype'] = gr.Dropdown(label="compute_dtype", choices=["bfloat16", "float16", "float32"], value=shared.args.compute_dtype)
                            shared.gradio['quant_type'] = gr.Dropdown(label="quant_type", choices=["nf4", "fp4"], value=shared.args.quant_type)

                            shared.gradio['n_gpu_layers'] = gr.Slider(label="n-gpu-layers", minimum=0, maximum=128, value=shared.args.n_gpu_layers)
                            shared.gradio['n_ctx'] = gr.Slider(minimum=0, maximum=16384, step=256, label="n_ctx", value=shared.args.n_ctx)
                            shared.gradio['threads'] = gr.Slider(label="threads", minimum=0, step=1, maximum=32, value=shared.args.threads)
                            shared.gradio['n_batch'] = gr.Slider(label="n_batch", minimum=1, maximum=2048, value=shared.args.n_batch)

                            shared.gradio['wbits'] = gr.Dropdown(label="wbits", choices=["None", 1, 2, 3, 4, 8], value=str(shared.args.wbits) if shared.args.wbits > 0 else "None")
                            shared.gradio['groupsize'] = gr.Dropdown(label="groupsize", choices=["None", 32, 64, 128, 1024], value=str(shared.args.groupsize) if shared.args.groupsize > 0 else "None")
                            shared.gradio['model_type'] = gr.Dropdown(label="model_type", choices=["None"], value=shared.args.model_type or "None")
                            shared.gradio['pre_layer'] = gr.Slider(label="pre_layer", minimum=0, maximum=100, value=shared.args.pre_layer[0] if shared.args.pre_layer is not None else 0)
                            shared.gradio['autogptq_info'] = gr.Markdown('* ExLlama_HF is recommended over AutoGPTQ for models derived from LLaMA.')
                            shared.gradio['gpu_split'] = gr.Textbox(label='gpu-split', info='Comma-separated list of VRAM (in GB) to use per GPU. Example: 20,7,7')
                            shared.gradio['max_seq_len'] = gr.Slider(label='max_seq_len', minimum=0, maximum=16384, step=256, info='Maximum sequence length.', value=shared.args.max_seq_len)
                            shared.gradio['alpha_value'] = gr.Slider(label='alpha_value', minimum=1, maximum=8, step=0.1, info='Positional embeddings alpha factor for NTK RoPE scaling. Use either this or compress_pos_emb, not both.', value=shared.args.alpha_value)
                            shared.gradio['rope_freq_base'] = gr.Slider(label='rope_freq_base', minimum=0, maximum=1000000, step=1000, info='If greater than 0, will be used instead of alpha_value. Those two are related by rope_freq_base = 10000 * alpha_value ^ (64 / 63)', value=shared.args.rope_freq_base)
                            shared.gradio['compress_pos_emb'] = gr.Slider(label='compress_pos_emb', minimum=1, maximum=8, step=1, info='Positional embeddings compression factor. Should be set to (context length) / (model\'s original context length). Equal to 1/rope_freq_scale.', value=shared.args.compress_pos_emb)

                        with gr.Column():
                            shared.gradio['triton'] = gr.Checkbox(label="triton", value=shared.args.triton)
                            shared.gradio['no_inject_fused_attention'] = gr.Checkbox(label="no_inject_fused_attention", value=shared.args.no_inject_fused_attention, info='Disable fused attention. Fused attention improves inference performance but uses more VRAM. Disable if running low on VRAM.')
                            shared.gradio['no_inject_fused_mlp'] = gr.Checkbox(label="no_inject_fused_mlp", value=shared.args.no_inject_fused_mlp, info='Affects Triton only. Disable fused MLP. Fused MLP improves performance but uses more VRAM. Disable if running low on VRAM.')
                            shared.gradio['no_use_cuda_fp16'] = gr.Checkbox(label="no_use_cuda_fp16", value=shared.args.no_use_cuda_fp16, info='This can make models faster on some systems.')
                            shared.gradio['desc_act'] = gr.Checkbox(label="desc_act", value=shared.args.desc_act, info='\'desc_act\', \'wbits\', and \'groupsize\' are used for old models without a quantize_config.json.')
                            shared.gradio['disable_exllama'] = gr.Checkbox(label="disable_exllama", value=shared.args.disable_exllama, info='Disable ExLlama kernel, which can improve inference speed on some systems.')
                            shared.gradio['cpu'] = gr.Checkbox(label="cpu", value=shared.args.cpu)
                            shared.gradio['load_in_8bit'] = gr.Checkbox(label="load-in-8bit", value=shared.args.load_in_8bit)
                            shared.gradio['bf16'] = gr.Checkbox(label="bf16", value=shared.args.bf16)
                            shared.gradio['auto_devices'] = gr.Checkbox(label="auto-devices", value=shared.args.auto_devices)
                            shared.gradio['disk'] = gr.Checkbox(label="disk", value=shared.args.disk)
                            shared.gradio['load_in_4bit'] = gr.Checkbox(label="load-in-4bit", value=shared.args.load_in_4bit)
                            shared.gradio['use_double_quant'] = gr.Checkbox(label="use_double_quant", value=shared.args.use_double_quant)
                            shared.gradio['no_mmap'] = gr.Checkbox(label="no-mmap", value=shared.args.no_mmap)
                            shared.gradio['low_vram'] = gr.Checkbox(label="low-vram", value=shared.args.low_vram)
                            shared.gradio['mlock'] = gr.Checkbox(label="mlock", value=shared.args.mlock)
                            shared.gradio['mul_mat_q'] = gr.Checkbox(label="mul_mat_q", value=shared.args.mul_mat_q)
                            shared.gradio['cfg_cache'] = gr.Checkbox(label="cfg-cache", value=shared.args.cfg_cache, info='Create an additional cache for CFG negative prompts.')
                            shared.gradio['tensor_split'] = gr.Textbox(label='tensor_split', info='Split the model across multiple GPUs, comma-separated list of proportions, e.g. 18,17')
                            shared.gradio['llama_cpp_seed'] = gr.Number(label='Seed (0 for random)', value=shared.args.llama_cpp_seed)
                            shared.gradio['trust_remote_code'] = gr.Checkbox(label="trust-remote-code", value=shared.args.trust_remote_code, info='Make sure to inspect the .py files inside the model folder before loading it with this option enabled.')
                            shared.gradio['gptq_for_llama_info'] = gr.Markdown('GPTQ-for-LLaMa support is currently only kept for compatibility with older GPUs. AutoGPTQ or ExLlama is preferred when compatible. GPTQ-for-LLaMa is installed by default with the webui on supported systems. Otherwise, it has to be installed manually following the instructions here: [instructions](https://github.com/oobabooga/text-generation-webui/blob/main/docs/GPTQ-models-(4-bit-mode).md#installation-1).')
                            shared.gradio['exllama_info'] = gr.Markdown('For more information, consult the [docs](https://github.com/oobabooga/text-generation-webui/blob/main/docs/ExLlama.md).')
                            shared.gradio['exllama_HF_info'] = gr.Markdown('ExLlama_HF is a wrapper that lets you use ExLlama like a Transformers model, which means it can use the Transformers samplers. It\'s a bit slower than the regular ExLlama.')
                            shared.gradio['llamacpp_HF_info'] = gr.Markdown('llamacpp_HF loads llama.cpp as a Transformers model. To use it, you need to download a tokenizer.\n\nOption 1: download `oobabooga/llama-tokenizer` under "Download model or LoRA". That\'s a default Llama tokenizer.\n\nOption 2: place your .gguf in a subfolder of models/ along with these 3 files: tokenizer.model, tokenizer_config.json, and special_tokens_map.json. This takes precedence over Option 1.')

            with gr.Column():
                with gr.Row():
                    shared.gradio['autoload_model'] = gr.Checkbox(value=shared.settings['autoload_model'], label='Autoload the model', info='Whether to load the model as soon as it is selected in the Model dropdown.')

                shared.gradio['custom_model_menu'] = gr.Textbox(label="Download model or LoRA", info="Enter the Hugging Face username/model path, for instance: facebook/galactica-125m. To specify a branch, add it at the end after a \":\" character like this: facebook/galactica-125m:main. To download a single file, enter its name in the second box.")

                with gr.Row():
                    shared.gradio['download_specific_file'] = gr.Dropdown(value="All files", choices=["All files"], show_label=False, elem_classes='slim-dropdown')
                    shared.gradio['get_file_list'] = gr.Button(ui.refresh_symbol, elem_classes='refresh-button')

                shared.gradio['download_model_button'] = gr.Button("Download", variant='primary')

                with gr.Row():
                    shared.gradio['model_status'] = gr.Markdown('No model is loaded' if shared.model_name == 'None' else 'Ready')


def create_event_handlers():
    shared.gradio['loader'].change(
        loaders.make_loader_params_visible, gradio('loader'), gradio(loaders.get_all_params())).then(
        lambda value: gr.update(choices=loaders.get_model_types(value)), gradio('loader'), gradio('model_type'))

    # In this event handler, the interface state is read and updated
    # with the model defaults (if any), and then the model is loaded
    # unless "autoload_model" is unchecked
    shared.gradio['model_menu'].change(
        ui.gather_interface_values, gradio(shared.input_elements), gradio('interface_state')).then(
        apply_model_settings_to_state, gradio('model_menu', 'interface_state'), gradio('interface_state')).then(
        ui.apply_interface_values, gradio('interface_state'), gradio(ui.list_interface_input_elements()), show_progress=False).then(
        update_model_parameters, gradio('interface_state'), None).then(
        load_model_wrapper, gradio('model_menu', 'loader', 'autoload_model'), gradio('model_status'), show_progress=False).success(
        update_truncation_length, gradio('truncation_length', 'interface_state'), gradio('truncation_length'))

    shared.gradio['load_model'].click(
        ui.gather_interface_values, gradio(shared.input_elements), gradio('interface_state')).then(
        update_model_parameters, gradio('interface_state'), None).then(
        partial(load_model_wrapper, autoload=True), gradio('model_menu', 'loader'), gradio('model_status'), show_progress=False).success(
        update_truncation_length, gradio('truncation_length', 'interface_state'), gradio('truncation_length'))

    shared.gradio['unload_model'].click(
        unload_model, None, None).then(
        lambda: "Model unloaded", None, gradio('model_status'))

    shared.gradio['reload_model'].click(
        unload_model, None, None).then(
        ui.gather_interface_values, gradio(shared.input_elements), gradio('interface_state')).then(
        update_model_parameters, gradio('interface_state'), None).then(
        partial(load_model_wrapper, autoload=True), gradio('model_menu', 'loader'), gradio('model_status'), show_progress=False).success(
        update_truncation_length, gradio('truncation_length', 'interface_state'), gradio('truncation_length'))

    shared.gradio['save_model_settings'].click(
        ui.gather_interface_values, gradio(shared.input_elements), gradio('interface_state')).then(
        save_model_settings, gradio('model_menu', 'interface_state'), gradio('model_status'), show_progress=False)

    shared.gradio['lora_menu_apply'].click(load_lora_wrapper, gradio('lora_menu'), gradio('model_status'), show_progress=False)
    shared.gradio['download_model_button'].click(download_model_wrapper, gradio('custom_model_menu', 'download_specific_file'), gradio('model_status'), show_progress=True)
    shared.gradio['get_file_list'].click(download_file_list_wrapper, gradio('custom_model_menu'), gradio('download_specific_file'), show_progress=True)
    shared.gradio['autoload_model'].change(lambda x: gr.update(visible=not x), gradio('autoload_model'), gradio('load_model'))
    shared.gradio['custom_model_menu'].change(lambda: gr.update(choices=["All files"], value="All files"), None, gradio('download_specific_file'), show_progress=False)


def load_model_wrapper(selected_model, loader, autoload=False):
    if not autoload:
        yield f"The settings for `{selected_model}` have been updated.\n\nClick on \"Load\" to load it."
        return

    if selected_model == 'None':
        yield "No model selected"
    else:
        try:
            yield f"Loading `{selected_model}`..."
            shared.model_name = selected_model
            unload_model()
            if selected_model != '':
                shared.model, shared.tokenizer = load_model(shared.model_name, loader)

            if shared.model is not None:
                output = f"Successfully loaded `{selected_model}`."

                settings = get_model_metadata(selected_model)
                if 'instruction_template' in settings:
                    output += '\n\nIt seems to be an instruction-following model with template "{}". In the chat tab, instruct or chat-instruct modes should be used.'.format(settings['instruction_template'])

                yield output
            else:
                yield f"Failed to load `{selected_model}`."
        except:
            exc = traceback.format_exc()
            logger.error('Failed to load the model.')
            print(exc)
            yield exc.replace('\n', '\n\n')


def load_lora_wrapper(selected_loras):
    yield ("Applying the following LoRAs to {}:\n\n{}".format(shared.model_name, '\n'.join(selected_loras)))
    add_lora_to_model(selected_loras)
    yield ("Successfuly applied the LoRAs")


<<<<<<< HEAD
def download_model_wrapper(repo_id, specific_file, progress=gr.Progress()):
=======
def download_model_wrapper(repo_id, specific_file, progress=gr.Progress(), return_links=False, check=False):
>>>>>>> 0668f4e6
    try:
        downloader_module = importlib.import_module("download-model")
        downloader = downloader_module.ModelDownloader()

        progress(0.0)
        yield ("Cleaning up the model/branch names")
        model, branch = downloader.sanitize_model_and_branch_names(repo_id, None)

        yield ("Getting the download links from Hugging Face")
        links, sha256, is_lora, is_llamacpp = downloader.get_download_links_from_huggingface(model, branch, text_only=False, specific_file=(specific_file if specific_file != "All files" else None))

        yield ("Getting the output folder")
        base_folder = shared.args.lora_dir if is_lora else shared.args.model_dir
        output_folder = downloader.get_output_folder(model, branch, is_lora, is_llamacpp=is_llamacpp, base_folder=base_folder)

        if check:
            progress(0.5)
            yield ("Checking previously downloaded files")
            downloader.check_model_files(model, branch, links, sha256, output_folder)
            progress(1.0)
        else:
            yield (f"Downloading file{'s' if len(links) > 1 else ''} to `{output_folder}/`")
            downloader.download_model_files(model, branch, links, sha256, output_folder, progress_bar=progress, threads=1, is_llamacpp=is_llamacpp)
            yield ("Done!")
    except:
        progress(1.0)
        yield traceback.format_exc().replace('\n', '\n\n')


def download_file_list_wrapper(repo_id):
    try:
        downloader_module = importlib.import_module("download-model")
        downloader = downloader_module.ModelDownloader()
        repo_id_parts = repo_id.split(":")
        model = repo_id_parts[0] if len(repo_id_parts) > 0 else repo_id
        branch = repo_id_parts[1] if len(repo_id_parts) > 1 else "main"

        model, branch = downloader.sanitize_model_and_branch_names(model, branch)
        links, sha256, is_lora, is_llamacpp = downloader.get_download_links_from_huggingface(model, branch, text_only=False)
        return gr.update(choices=["All files"] + [Path(link).name for link in links if Path(link).suffix.lower() == ".gguf"], value="All files")
    except:
        return gr.update(choices=["All files"], value="All files")


def update_truncation_length(current_length, state):
    if state['loader'] in ['ExLlama', 'ExLlama_HF']:
        return state['max_seq_len']
    elif state['loader'] in ['llama.cpp', 'llamacpp_HF', 'ctransformers']:
        return state['n_ctx']
    else:
        return current_length<|MERGE_RESOLUTION|>--- conflicted
+++ resolved
@@ -219,11 +219,7 @@
     yield ("Successfuly applied the LoRAs")
 
 
-<<<<<<< HEAD
-def download_model_wrapper(repo_id, specific_file, progress=gr.Progress()):
-=======
-def download_model_wrapper(repo_id, specific_file, progress=gr.Progress(), return_links=False, check=False):
->>>>>>> 0668f4e6
+def download_model_wrapper(repo_id, specific_file, progress=gr.Progress(), check=False):
     try:
         downloader_module = importlib.import_module("download-model")
         downloader = downloader_module.ModelDownloader()
