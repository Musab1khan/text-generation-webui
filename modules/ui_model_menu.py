import importlib
import math
import re
import traceback
from functools import partial
from pathlib import Path

import gradio as gr
import psutil
import torch

from modules import loaders, shared, ui, utils
from modules.logging_colors import logger
from modules.LoRA import add_lora_to_model
from modules.models import load_model, unload_model
from modules.models_settings import (
    apply_model_settings_to_state,
    get_model_metadata,
    save_model_settings,
    update_model_parameters
)
from modules.utils import gradio


def create_ui():
    mu = shared.args.multi_user

    # Finding the default values for the GPU and CPU memories
    total_mem = []
    for i in range(torch.cuda.device_count()):
        total_mem.append(math.floor(torch.cuda.get_device_properties(i).total_memory / (1024 * 1024)))

    default_gpu_mem = []
    if shared.args.gpu_memory is not None and len(shared.args.gpu_memory) > 0:
        for i in shared.args.gpu_memory:
            if 'mib' in i.lower():
                default_gpu_mem.append(int(re.sub('[a-zA-Z ]', '', i)))
            else:
                default_gpu_mem.append(int(re.sub('[a-zA-Z ]', '', i)) * 1000)

    while len(default_gpu_mem) < len(total_mem):
        default_gpu_mem.append(0)

    total_cpu_mem = math.floor(psutil.virtual_memory().total / (1024 * 1024))
    if shared.args.cpu_memory is not None:
        default_cpu_mem = re.sub('[a-zA-Z ]', '', shared.args.cpu_memory)
    else:
        default_cpu_mem = 0

    with gr.Tab("Model", elem_id="model-tab"):
        with gr.Row():
            with gr.Column():
                with gr.Row():
                    with gr.Column():
                        with gr.Row():
                            shared.gradio['model_menu'] = gr.Dropdown(choices=utils.get_available_models(), value=shared.model_name, label='Model', elem_classes='slim-dropdown', interactive=not mu)
                            ui.create_refresh_button(shared.gradio['model_menu'], lambda: None, lambda: {'choices': utils.get_available_models()}, 'refresh-button', interactive=not mu)
                            shared.gradio['load_model'] = gr.Button("Load", visible=not shared.settings['autoload_model'], elem_classes='refresh-button', interactive=not mu)
                            shared.gradio['unload_model'] = gr.Button("Unload", elem_classes='refresh-button', interactive=not mu)
                            shared.gradio['reload_model'] = gr.Button("Reload", elem_classes='refresh-button', interactive=not mu)
                            shared.gradio['save_model_settings'] = gr.Button("Save settings", elem_classes='refresh-button', interactive=not mu)

                    with gr.Column():
                        with gr.Row():
                            shared.gradio['lora_menu'] = gr.Dropdown(multiselect=True, choices=utils.get_available_loras(), value=shared.lora_names, label='LoRA(s)', elem_classes='slim-dropdown', interactive=not mu)
                            ui.create_refresh_button(shared.gradio['lora_menu'], lambda: None, lambda: {'choices': utils.get_available_loras(), 'value': shared.lora_names}, 'refresh-button', interactive=not mu)
                            shared.gradio['lora_menu_apply'] = gr.Button(value='Apply LoRAs', elem_classes='refresh-button', interactive=not mu)

        with gr.Row():
            with gr.Column():
                shared.gradio['loader'] = gr.Dropdown(label="Model loader", choices=loaders.loaders_and_params.keys(), value=None)
                with gr.Box():
                    with gr.Row():
                        with gr.Column():
                            for i in range(len(total_mem)):
                                shared.gradio[f'gpu_memory_{i}'] = gr.Slider(label=f"gpu-memory in MiB for device :{i}", maximum=total_mem[i], value=default_gpu_mem[i])

                            shared.gradio['cpu_memory'] = gr.Slider(label="cpu-memory in MiB", maximum=total_cpu_mem, value=default_cpu_mem)
                            shared.gradio['transformers_info'] = gr.Markdown('load-in-4bit params:')
                            shared.gradio['compute_dtype'] = gr.Dropdown(label="compute_dtype", choices=["bfloat16", "float16", "float32"], value=shared.args.compute_dtype)
                            shared.gradio['quant_type'] = gr.Dropdown(label="quant_type", choices=["nf4", "fp4"], value=shared.args.quant_type)

                            shared.gradio['n_gpu_layers'] = gr.Slider(label="n-gpu-layers", minimum=0, maximum=128, value=shared.args.n_gpu_layers)
                            shared.gradio['n_ctx'] = gr.Slider(minimum=0, maximum=16384, step=256, label="n_ctx", value=shared.args.n_ctx)
                            shared.gradio['threads'] = gr.Slider(label="threads", minimum=0, step=1, maximum=32, value=shared.args.threads)
                            shared.gradio['n_batch'] = gr.Slider(label="n_batch", minimum=1, maximum=2048, value=shared.args.n_batch)

                            shared.gradio['wbits'] = gr.Dropdown(label="wbits", choices=["None", 1, 2, 3, 4, 8], value=str(shared.args.wbits) if shared.args.wbits > 0 else "None")
                            shared.gradio['groupsize'] = gr.Dropdown(label="groupsize", choices=["None", 32, 64, 128, 1024], value=str(shared.args.groupsize) if shared.args.groupsize > 0 else "None")
                            shared.gradio['model_type'] = gr.Dropdown(label="model_type", choices=["None"], value=shared.args.model_type or "None")
                            shared.gradio['pre_layer'] = gr.Slider(label="pre_layer", minimum=0, maximum=100, value=shared.args.pre_layer[0] if shared.args.pre_layer is not None else 0)
                            shared.gradio['autogptq_info'] = gr.Markdown('* ExLlama_HF is recommended over AutoGPTQ for models derived from LLaMA.')
                            shared.gradio['gpu_split'] = gr.Textbox(label='gpu-split', info='Comma-separated list of VRAM (in GB) to use per GPU. Example: 20,7,7')
                            shared.gradio['max_seq_len'] = gr.Slider(label='max_seq_len', minimum=0, maximum=16384, step=256, info='Maximum sequence length.', value=shared.args.max_seq_len)
                            shared.gradio['alpha_value'] = gr.Slider(label='alpha_value', minimum=1, maximum=8, step=0.1, info='Positional embeddings alpha factor for NTK RoPE scaling. Use either this or compress_pos_emb, not both.', value=shared.args.alpha_value)
                            shared.gradio['rope_freq_base'] = gr.Slider(label='rope_freq_base', minimum=0, maximum=1000000, step=1000, info='If greater than 0, will be used instead of alpha_value. Those two are related by rope_freq_base = 10000 * alpha_value ^ (64 / 63)', value=shared.args.rope_freq_base)
                            shared.gradio['compress_pos_emb'] = gr.Slider(label='compress_pos_emb', minimum=1, maximum=8, step=1, info='Positional embeddings compression factor. Should be set to (context length) / (model\'s original context length). Equal to 1/rope_freq_scale.', value=shared.args.compress_pos_emb)

                        with gr.Column():
                            shared.gradio['triton'] = gr.Checkbox(label="triton", value=shared.args.triton)
                            shared.gradio['no_inject_fused_attention'] = gr.Checkbox(label="no_inject_fused_attention", value=shared.args.no_inject_fused_attention, info='Disable fused attention. Fused attention improves inference performance but uses more VRAM. Disable if running low on VRAM.')
                            shared.gradio['no_inject_fused_mlp'] = gr.Checkbox(label="no_inject_fused_mlp", value=shared.args.no_inject_fused_mlp, info='Affects Triton only. Disable fused MLP. Fused MLP improves performance but uses more VRAM. Disable if running low on VRAM.')
                            shared.gradio['no_use_cuda_fp16'] = gr.Checkbox(label="no_use_cuda_fp16", value=shared.args.no_use_cuda_fp16, info='This can make models faster on some systems.')
                            shared.gradio['desc_act'] = gr.Checkbox(label="desc_act", value=shared.args.desc_act, info='\'desc_act\', \'wbits\', and \'groupsize\' are used for old models without a quantize_config.json.')
                            shared.gradio['mul_mat_q'] = gr.Checkbox(label="mul_mat_q", value=shared.args.mul_mat_q, info='Recommended in most cases. Improves generation speed by 10-20%.')
                            shared.gradio['cfg_cache'] = gr.Checkbox(label="cfg-cache", value=shared.args.cfg_cache, info='Create an additional cache for CFG negative prompts.')
                            shared.gradio['no_mmap'] = gr.Checkbox(label="no-mmap", value=shared.args.no_mmap)
                            shared.gradio['mlock'] = gr.Checkbox(label="mlock", value=shared.args.mlock)
                            shared.gradio['numa'] = gr.Checkbox(label="numa", value=shared.args.numa, info='NUMA support can help on some systems with non-uniform memory access.')
                            shared.gradio['low_vram'] = gr.Checkbox(label="low-vram", value=shared.args.low_vram)
                            shared.gradio['cpu'] = gr.Checkbox(label="cpu", value=shared.args.cpu)
                            shared.gradio['load_in_8bit'] = gr.Checkbox(label="load-in-8bit", value=shared.args.load_in_8bit)
                            shared.gradio['bf16'] = gr.Checkbox(label="bf16", value=shared.args.bf16)
                            shared.gradio['auto_devices'] = gr.Checkbox(label="auto-devices", value=shared.args.auto_devices)
                            shared.gradio['disk'] = gr.Checkbox(label="disk", value=shared.args.disk)
                            shared.gradio['load_in_4bit'] = gr.Checkbox(label="load-in-4bit", value=shared.args.load_in_4bit)
                            shared.gradio['use_double_quant'] = gr.Checkbox(label="use_double_quant", value=shared.args.use_double_quant)
                            shared.gradio['tensor_split'] = gr.Textbox(label='tensor_split', info='Split the model across multiple GPUs, comma-separated list of proportions, e.g. 18,17')
                            shared.gradio['llama_cpp_seed'] = gr.Number(label='Seed (0 for random)', value=shared.args.llama_cpp_seed)
                            shared.gradio['trust_remote_code'] = gr.Checkbox(label="trust-remote-code", value=shared.args.trust_remote_code, info='Make sure to inspect the .py files inside the model folder before loading it with this option enabled.')
                            shared.gradio['use_fast'] = gr.Checkbox(label="use_fast", value=shared.args.use_fast, info='Set use_fast=True while loading the tokenizer. May trigger a conversion that takes several minutes.')
                            shared.gradio['disable_exllama'] = gr.Checkbox(label="disable_exllama", value=shared.args.disable_exllama, info='Disable ExLlama kernel.')
                            shared.gradio['gptq_for_llama_info'] = gr.Markdown('GPTQ-for-LLaMa support is currently only kept for compatibility with older GPUs. AutoGPTQ or ExLlama is preferred when compatible. GPTQ-for-LLaMa is installed by default with the webui on supported systems. Otherwise, it has to be installed manually following the instructions here: [instructions](https://github.com/oobabooga/text-generation-webui/blob/main/docs/GPTQ-models-(4-bit-mode).md#installation-1).')
                            shared.gradio['exllama_info'] = gr.Markdown('For more information, consult the [docs](https://github.com/oobabooga/text-generation-webui/blob/main/docs/ExLlama.md).')
                            shared.gradio['exllama_HF_info'] = gr.Markdown('ExLlama_HF is a wrapper that lets you use ExLlama like a Transformers model, which means it can use the Transformers samplers. It\'s a bit slower than the regular ExLlama.')
                            shared.gradio['llamacpp_HF_info'] = gr.Markdown('llamacpp_HF loads llama.cpp as a Transformers model. To use it, you need to download a tokenizer.\n\nOption 1: download `oobabooga/llama-tokenizer` under "Download model or LoRA". That\'s a default Llama tokenizer.\n\nOption 2: place your .gguf in a subfolder of models/ along with these 3 files: tokenizer.model, tokenizer_config.json, and special_tokens_map.json. This takes precedence over Option 1.')

            with gr.Column():
                with gr.Row():
                    shared.gradio['autoload_model'] = gr.Checkbox(value=shared.settings['autoload_model'], label='Autoload the model', info='Whether to load the model as soon as it is selected in the Model dropdown.', interactive=not mu)

<<<<<<< HEAD
                shared.gradio['custom_model_menu'] = gr.Textbox(label="Download model or LoRA", info="Enter the Hugging Face username/model path, for instance: facebook/galactica-125m. To specify a branch, add it at the end after a \":\" character like this: facebook/galactica-125m:main. To download a single file, enter its name in the second box.")

                with gr.Row():
                    shared.gradio['download_specific_file'] = gr.Dropdown(value="All files", choices=["All files"], show_label=False, elem_classes='slim-dropdown')
                    shared.gradio['get_file_list'] = gr.Button(ui.refresh_symbol, elem_classes='refresh-button')

                shared.gradio['download_model_button'] = gr.Button("Download", variant='primary')
=======
                shared.gradio['custom_model_menu'] = gr.Textbox(label="Download model or LoRA", info="Enter the Hugging Face username/model path, for instance: facebook/galactica-125m. To specify a branch, add it at the end after a \":\" character like this: facebook/galactica-125m:main. To download a single file, enter its name in the second box.", interactive=not mu)
                shared.gradio['download_specific_file'] = gr.Textbox(placeholder="File name (for GGUF models)", show_label=False, max_lines=1, interactive=not mu)
                with gr.Row():
                    shared.gradio['download_model_button'] = gr.Button("Download", variant='primary', interactive=not mu)
                    shared.gradio['get_file_list'] = gr.Button("Get file list", interactive=not mu)
>>>>>>> a0d99dcf

                with gr.Row():
                    shared.gradio['model_status'] = gr.Markdown('No model is loaded' if shared.model_name == 'None' else 'Ready')


def create_event_handlers():
    shared.gradio['loader'].change(
        loaders.make_loader_params_visible, gradio('loader'), gradio(loaders.get_all_params())).then(
        lambda value: gr.update(choices=loaders.get_model_types(value)), gradio('loader'), gradio('model_type'))

    # In this event handler, the interface state is read and updated
    # with the model defaults (if any), and then the model is loaded
    # unless "autoload_model" is unchecked
    shared.gradio['model_menu'].change(
        ui.gather_interface_values, gradio(shared.input_elements), gradio('interface_state')).then(
        apply_model_settings_to_state, gradio('model_menu', 'interface_state'), gradio('interface_state')).then(
        ui.apply_interface_values, gradio('interface_state'), gradio(ui.list_interface_input_elements()), show_progress=False).then(
        update_model_parameters, gradio('interface_state'), None).then(
        load_model_wrapper, gradio('model_menu', 'loader', 'autoload_model'), gradio('model_status'), show_progress=False).success(
        update_truncation_length, gradio('truncation_length', 'interface_state'), gradio('truncation_length')).then(
        lambda x: x, gradio('loader'), gradio('filter_by_loader'))

    shared.gradio['load_model'].click(
        ui.gather_interface_values, gradio(shared.input_elements), gradio('interface_state')).then(
        update_model_parameters, gradio('interface_state'), None).then(
        partial(load_model_wrapper, autoload=True), gradio('model_menu', 'loader'), gradio('model_status'), show_progress=False).success(
        update_truncation_length, gradio('truncation_length', 'interface_state'), gradio('truncation_length')).then(
        lambda x: x, gradio('loader'), gradio('filter_by_loader'))

    shared.gradio['reload_model'].click(
        unload_model, None, None).then(
        ui.gather_interface_values, gradio(shared.input_elements), gradio('interface_state')).then(
        update_model_parameters, gradio('interface_state'), None).then(
        partial(load_model_wrapper, autoload=True), gradio('model_menu', 'loader'), gradio('model_status'), show_progress=False).success(
        update_truncation_length, gradio('truncation_length', 'interface_state'), gradio('truncation_length')).then(
        lambda x: x, gradio('loader'), gradio('filter_by_loader'))

    shared.gradio['unload_model'].click(
        unload_model, None, None).then(
        lambda: "Model unloaded", None, gradio('model_status'))

    shared.gradio['save_model_settings'].click(
        ui.gather_interface_values, gradio(shared.input_elements), gradio('interface_state')).then(
        save_model_settings, gradio('model_menu', 'interface_state'), gradio('model_status'), show_progress=False)

    shared.gradio['lora_menu_apply'].click(load_lora_wrapper, gradio('lora_menu'), gradio('model_status'), show_progress=False)
    shared.gradio['download_model_button'].click(download_model_wrapper, gradio('custom_model_menu', 'download_specific_file'), gradio('model_status'), show_progress=True)
    shared.gradio['get_file_list'].click(download_file_list_wrapper, gradio('custom_model_menu'), gradio('download_specific_file'), show_progress=True)
    shared.gradio['autoload_model'].change(lambda x: gr.update(visible=not x), gradio('autoload_model'), gradio('load_model'))
    shared.gradio['custom_model_menu'].change(lambda: gr.update(choices=["All files"], value="All files"), None, gradio('download_specific_file'), show_progress=False)


def load_model_wrapper(selected_model, loader, autoload=False):
    if not autoload:
        yield f"The settings for `{selected_model}` have been updated.\n\nClick on \"Load\" to load it."
        return

    if selected_model == 'None':
        yield "No model selected"
    else:
        try:
            yield f"Loading `{selected_model}`..."
            shared.model_name = selected_model
            unload_model()
            if selected_model != '':
                shared.model, shared.tokenizer = load_model(shared.model_name, loader)

            if shared.model is not None:
                output = f"Successfully loaded `{selected_model}`."

                settings = get_model_metadata(selected_model)
                if 'instruction_template' in settings:
                    output += '\n\nIt seems to be an instruction-following model with template "{}". In the chat tab, instruct or chat-instruct modes should be used.'.format(settings['instruction_template'])

                yield output
            else:
                yield f"Failed to load `{selected_model}`."
        except:
            exc = traceback.format_exc()
            logger.error('Failed to load the model.')
            print(exc)
            yield exc.replace('\n', '\n\n')


def load_lora_wrapper(selected_loras):
    yield ("Applying the following LoRAs to {}:\n\n{}".format(shared.model_name, '\n'.join(selected_loras)))
    add_lora_to_model(selected_loras)
    yield ("Successfuly applied the LoRAs")


def download_model_wrapper(repo_id, specific_file, progress=gr.Progress(), check=False):
    try:
        downloader_module = importlib.import_module("download-model")
        downloader = downloader_module.ModelDownloader()

        progress(0.0)
        yield ("Cleaning up the model/branch names")
        model, branch = downloader.sanitize_model_and_branch_names(repo_id, None)

        yield ("Getting the download links from Hugging Face")
        links, sha256, is_lora, is_llamacpp = downloader.get_download_links_from_huggingface(model, branch, text_only=False, specific_file=(specific_file if specific_file != "All files" else None))

        yield ("Getting the output folder")
        base_folder = shared.args.lora_dir if is_lora else shared.args.model_dir
        output_folder = downloader.get_output_folder(model, branch, is_lora, is_llamacpp=is_llamacpp, base_folder=base_folder)

        if check:
            progress(0.5)
            yield ("Checking previously downloaded files")
            downloader.check_model_files(model, branch, links, sha256, output_folder)
            progress(1.0)
        else:
            yield (f"Downloading file{'s' if len(links) > 1 else ''} to `{output_folder}/`")
            downloader.download_model_files(model, branch, links, sha256, output_folder, progress_bar=progress, threads=1, is_llamacpp=is_llamacpp)
            yield ("Done!")
    except:
        progress(1.0)
        yield traceback.format_exc().replace('\n', '\n\n')


def download_file_list_wrapper(repo_id):
    try:
        downloader_module = importlib.import_module("download-model")
        downloader = downloader_module.ModelDownloader()
        repo_id_parts = repo_id.split(":")
        model = repo_id_parts[0] if len(repo_id_parts) > 0 else repo_id
        branch = repo_id_parts[1] if len(repo_id_parts) > 1 else "main"

        model, branch = downloader.sanitize_model_and_branch_names(model, branch)
        links, sha256, is_lora, is_llamacpp = downloader.get_download_links_from_huggingface(model, branch, text_only=False)
        return gr.update(choices=["All files"] + [Path(link).name for link in links if Path(link).suffix.lower() == ".gguf"], value="All files")
    except:
        return gr.update(choices=["All files"], value="All files")


def update_truncation_length(current_length, state):
    if state['loader'].lower().startswith('exllama'):
        return state['max_seq_len']
    elif state['loader'] in ['llama.cpp', 'llamacpp_HF', 'ctransformers']:
        return state['n_ctx']
    else:
        return current_length<|MERGE_RESOLUTION|>--- conflicted
+++ resolved
@@ -129,21 +129,13 @@
                 with gr.Row():
                     shared.gradio['autoload_model'] = gr.Checkbox(value=shared.settings['autoload_model'], label='Autoload the model', info='Whether to load the model as soon as it is selected in the Model dropdown.', interactive=not mu)
 
-<<<<<<< HEAD
-                shared.gradio['custom_model_menu'] = gr.Textbox(label="Download model or LoRA", info="Enter the Hugging Face username/model path, for instance: facebook/galactica-125m. To specify a branch, add it at the end after a \":\" character like this: facebook/galactica-125m:main. To download a single file, enter its name in the second box.")
-
-                with gr.Row():
-                    shared.gradio['download_specific_file'] = gr.Dropdown(value="All files", choices=["All files"], show_label=False, elem_classes='slim-dropdown')
-                    shared.gradio['get_file_list'] = gr.Button(ui.refresh_symbol, elem_classes='refresh-button')
-
-                shared.gradio['download_model_button'] = gr.Button("Download", variant='primary')
-=======
                 shared.gradio['custom_model_menu'] = gr.Textbox(label="Download model or LoRA", info="Enter the Hugging Face username/model path, for instance: facebook/galactica-125m. To specify a branch, add it at the end after a \":\" character like this: facebook/galactica-125m:main. To download a single file, enter its name in the second box.", interactive=not mu)
-                shared.gradio['download_specific_file'] = gr.Textbox(placeholder="File name (for GGUF models)", show_label=False, max_lines=1, interactive=not mu)
-                with gr.Row():
-                    shared.gradio['download_model_button'] = gr.Button("Download", variant='primary', interactive=not mu)
-                    shared.gradio['get_file_list'] = gr.Button("Get file list", interactive=not mu)
->>>>>>> a0d99dcf
+
+                with gr.Row():
+                    shared.gradio['download_specific_file'] = gr.Dropdown(value="All files", choices=["All files"], show_label=False, elem_classes='slim-dropdown', interactive=not mu)
+                    shared.gradio['get_file_list'] = gr.Button(ui.refresh_symbol, elem_classes='refresh-button', interactive=not mu)
+
+                shared.gradio['download_model_button'] = gr.Button("Download", variant='primary', interactive=not mu)
 
                 with gr.Row():
                     shared.gradio['model_status'] = gr.Markdown('No model is loaded' if shared.model_name == 'None' else 'Ready')
