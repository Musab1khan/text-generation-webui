--- conflicted
+++ resolved
@@ -110,31 +110,17 @@
         if state['guidance_scale'] == 1:
             self.generator.end_beam_search()
 
-<<<<<<< HEAD
             # Tokenizing the input
             ids = self.generator.tokenizer.encode(prompt)
             ids = ids[:, -get_max_prompt_length(state):]
+            if state['auto_max_new_tokens']:
+                max_new_tokens = state['truncation_length'] - ids.shape[-1]
+            else:
+                max_new_tokens = state['max_new_tokens']
 
             self.generator.gen_begin_reuse(ids)
             initial_len = self.generator.sequence[0].shape[0]
             has_leading_space = False
-=======
-        # Tokenizing the input
-        ids = self.generator.tokenizer.encode(prompt)
-        ids = ids[:, -get_max_prompt_length(state):]
-        if state['auto_max_new_tokens']:
-            max_new_tokens = state['truncation_length'] - ids.shape[-1]
-        else:
-            max_new_tokens = state['max_new_tokens']
-
-        self.generator.gen_begin_reuse(ids)
-        initial_len = self.generator.sequence[0].shape[0]
-        has_leading_space = False
-        for i in range(max_new_tokens):
-            token = self.generator.gen_single_token()
-            if i == 0 and self.generator.tokenizer.tokenizer.IdToPiece(int(token)).startswith('▁'):
-                has_leading_space = True
->>>>>>> 51348783
 
             for i in range(state['max_new_tokens']):
                 token = self.generator.gen_single_token()
@@ -153,10 +139,17 @@
         else:
             alpha = state['guidance_scale']
             prompts = [prompt, state['negative_prompt'] or '']
+
             ids, mask = self.tokenizer.encode(prompts, return_mask=True)
+            if state['auto_max_new_tokens']:
+                max_new_tokens = state['truncation_length'] - ids[0].shape[-1]
+            else:
+                max_new_tokens = state['max_new_tokens']
+
             self.generator.gen_begin(ids, mask=mask)
             initial_len = self.generator.sequence[0].shape[0]
             has_leading_space = False
+
             for i in range(state['max_new_tokens']):
                 logits = self.model.forward(self.generator.sequence[:, -1:], self.cache, input_mask=mask)
                 self.generator.apply_rep_penalty(logits)
