import gc
import traceback
from queue import Queue
from threading import Thread

import torch
import transformers

import modules.shared as shared


<<<<<<< HEAD
class _SentinelTokenStoppingCriteria(transformers.StoppingCriteria):

    def __init__(self, sentinel_token_ids: list, starting_idx: int):
        transformers.StoppingCriteria.__init__(self)
        self.sentinel_token_ids = sentinel_token_ids
        self.starting_idx = starting_idx
        self.shortest = min([x.shape[-1] for x in sentinel_token_ids])

    def __call__(self, input_ids: torch.LongTensor, _scores: torch.FloatTensor) -> bool:
        for sample in input_ids:
            trimmed_sample = sample[self.starting_idx:]
            trimmed_len = trimmed_sample.shape[-1]
            if trimmed_len < self.shortest:
                continue

            for sentinel in self.sentinel_token_ids:
                sentinel_len = sentinel.shape[-1]
                if trimmed_len < sentinel_len:
                    continue

                window = trimmed_sample[-sentinel_len:]
                if torch.all(torch.eq(sentinel, window)):
                    return True

        return False

class _StopEverythingStoppingCriteria(transformers.StoppingCriteria):
    
        def __init__(self):
            transformers.StoppingCriteria.__init__(self)
    
        def __call__(self, input_ids: torch.LongTensor, _scores: torch.FloatTensor) -> bool:
            return shared.stop_everything


=======
>>>>>>> ec482f3d
class Stream(transformers.StoppingCriteria):
    def __init__(self, callback_func=None):
        self.callback_func = callback_func

    def __call__(self, input_ids, scores) -> bool:
        if self.callback_func is not None:
            self.callback_func(input_ids[0])
        return False


class Iteratorize:

    """
    Transforms a function that takes a callback
    into a lazy iterator (generator).

    Adapted from: https://stackoverflow.com/a/9969000
    """

    def __init__(self, func, args=None, kwargs=None, callback=None):
        self.mfunc = func
        self.c_callback = callback
        self.q = Queue()
        self.sentinel = object()
        self.args = args or []
        self.kwargs = kwargs or {}
        self.stop_now = False

        def _callback(val):
            if self.stop_now or shared.stop_everything:
                raise ValueError
            self.q.put(val)

        def gentask():
            try:
                ret = self.mfunc(callback=_callback, *args, **self.kwargs)
            except ValueError:
                pass
            except:
                traceback.print_exc()
                pass

            clear_torch_cache()
            self.q.put(self.sentinel)
            if self.c_callback:
                self.c_callback(ret)

        self.thread = Thread(target=gentask)
        self.thread.start()

    def __iter__(self):
        return self

    def __next__(self):
        obj = self.q.get(True, None)
        if obj is self.sentinel:
            raise StopIteration
        else:
            return obj

    def __del__(self):
        clear_torch_cache()

    def __enter__(self):
        return self

    def __exit__(self, exc_type, exc_val, exc_tb):
        self.stop_now = True
        clear_torch_cache()


def clear_torch_cache():
    gc.collect()
    if not shared.args.cpu:
        torch.cuda.empty_cache()<|MERGE_RESOLUTION|>--- conflicted
+++ resolved
@@ -9,44 +9,14 @@
 import modules.shared as shared
 
 
-<<<<<<< HEAD
-class _SentinelTokenStoppingCriteria(transformers.StoppingCriteria):
-
-    def __init__(self, sentinel_token_ids: list, starting_idx: int):
+class _StopEverythingStoppingCriteria(transformers.StoppingCriteria):
+    def __init__(self):
         transformers.StoppingCriteria.__init__(self)
-        self.sentinel_token_ids = sentinel_token_ids
-        self.starting_idx = starting_idx
-        self.shortest = min([x.shape[-1] for x in sentinel_token_ids])
 
     def __call__(self, input_ids: torch.LongTensor, _scores: torch.FloatTensor) -> bool:
-        for sample in input_ids:
-            trimmed_sample = sample[self.starting_idx:]
-            trimmed_len = trimmed_sample.shape[-1]
-            if trimmed_len < self.shortest:
-                continue
-
-            for sentinel in self.sentinel_token_ids:
-                sentinel_len = sentinel.shape[-1]
-                if trimmed_len < sentinel_len:
-                    continue
-
-                window = trimmed_sample[-sentinel_len:]
-                if torch.all(torch.eq(sentinel, window)):
-                    return True
-
-        return False
-
-class _StopEverythingStoppingCriteria(transformers.StoppingCriteria):
-    
-        def __init__(self):
-            transformers.StoppingCriteria.__init__(self)
-    
-        def __call__(self, input_ids: torch.LongTensor, _scores: torch.FloatTensor) -> bool:
-            return shared.stop_everything
+        return shared.stop_everything
 
 
-=======
->>>>>>> ec482f3d
 class Stream(transformers.StoppingCriteria):
     def __init__(self, callback_func=None):
         self.callback_func = callback_func
