--- conflicted
+++ resolved
@@ -9,20 +9,12 @@
         print(message)
         printonce.printed.add(message)
 
-<<<<<<< HEAD
 import base64
 import getpass
 import websockets
-=======
-# Note, Gradio may pick a different fn value as the definition of the Gradio app changes.
-# You can always launch the web UI and inspect the websocket stream using your browser's dev tools
-# to determine what value Gradio expects here.
-GRADIO_FN = 8
-
->>>>>>> 3850f136
 
 async def connect():
-    uri = "wss://example.com:5001/wsapi"
+    uri = "wss://example.com:4999/wsapi"
     username = ""
     password = ""
     is_authenticated = False
@@ -68,41 +60,6 @@
         **generate_params,
         'custom_stopping_strings': custom_stopping_strings
     }
-<<<<<<< HEAD
-=======
-    payload = json.dumps([context, params])
-    session = random_hash()
-
-    async with websockets.connect(f"ws://{server}:7860/queue/join") as websocket:
-        while content := json.loads(await websocket.recv()):
-            # Python3.10 syntax, replace with if elif on older
-            match content["msg"]:
-                case "send_hash":
-                    await websocket.send(json.dumps({
-                        "session_hash": session,
-                        "fn_index": GRADIO_FN
-                    }))
-                case "estimation":
-                    pass
-                case "send_data":
-                    await websocket.send(json.dumps({
-                        "session_hash": session,
-                        "fn_index": GRADIO_FN,
-                        "data": [
-                            payload
-                        ]
-                    }))
-                case "process_starts":
-                    pass
-                case "process_generating" | "process_completed":
-                    yield content["output"]["data"][0]
-                    # You can search for your desired end indicator and
-                    #  stop generation by closing the websocket here
-                    if (content["msg"] == "process_completed"):
-                        break
-
-prompt = "What I would like to say is the following: "
->>>>>>> 3850f136
 
     await websocket.send(json.dumps(data))
     print(prompt, end="")
