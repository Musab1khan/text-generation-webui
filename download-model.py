--- conflicted
+++ resolved
@@ -193,7 +193,6 @@
         with self.s.get(url, stream=True, headers=headers, timeout=20) as r:
             r.raise_for_status() #Do not continue the download if the request was unsuccessful
             total_size = int(r.headers.get('content-length', 0))
-<<<<<<< HEAD
             block_size = 1024 * 1024 #1MB
             with open(output_path, mode) as f:
                 with tqdm.tqdm(total=total_size, 
@@ -201,22 +200,13 @@
                                unit_scale=True, 
                                bar_format='{l_bar}{bar}| {n_fmt:6}/{total_fmt:6} {rate_fmt:6}'
                 ) as t:
+                    count = 0
                     for data in r.iter_content(block_size):
                         t.update(len(data))
                         f.write(data)
-=======
-            # Every 4MB we report an update
-            block_size = 4*1024*1024
-
-            with tqdm.tqdm(total=total_size, unit='iB', unit_scale=True, bar_format='{l_bar}{bar}| {n_fmt:6}/{total_fmt:6} {rate_fmt:6}') as t:
-                count = 0
-                for data in r.iter_content(block_size):
-                    t.update(len(data))
-                    f.write(data)
-                    if self.progress_bar is not None:
-                        count += len(data)
-                        self.progress_bar(float(count)/float(total_size), f"Downloading {filename}")
->>>>>>> 447569e3
+                        if self.progress_bar is not None:
+                            count += len(data)
+                            self.progress_bar(float(count)/float(total_size), f"Downloading {filename}")
 
 
     def start_download_threads(self, file_list, output_folder, start_from_scratch=False, threads=1):
