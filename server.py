import logging
import os
import requests
import warnings
import modules.logging_colors

os.environ['GRADIO_ANALYTICS_ENABLED'] = 'False'
os.environ['BITSANDBYTES_NOWELCOME'] = '1'
warnings.filterwarnings('ignore', category=UserWarning, message='TypedStorage is deprecated')
logging.basicConfig(format='%(levelname)s:%(message)s', level=logging.INFO)

# This is a hack to prevent Gradio from phoning home when it gets imported
def my_get(url, **kwargs):
    logging.info('Gradio HTTP request redirected to localhost :)')
    kwargs.setdefault('allow_redirects', True)
    return requests.api.request('get', 'http://127.0.0.1/', **kwargs)


original_get = requests.get
requests.get = my_get
import gradio as gr
requests.get = original_get

import matplotlib
matplotlib.use('Agg')  # This fixes LaTeX rendering on some systems

import importlib
import io
import json
import math
import os
import re
import sys
import time
import traceback
import zipfile
from datetime import datetime
from functools import partial
from pathlib import Path

import psutil
import torch
import yaml
from PIL import Image

import modules.extensions as extensions_module
from modules import chat, shared, training, ui, utils
from modules.extensions import apply_extensions
from modules.html_generator import chat_html_wrapper
from modules.LoRA import add_lora_to_model
from modules.models import load_model, load_soft_prompt, unload_model
from modules.text_generation import generate_reply_wrapper, get_encoded_length, stop_everything_event


def load_model_wrapper(selected_model, autoload=False):
    if not autoload:
        yield f"The settings for {selected_model} have been updated.\nClick on \"Load the model\" to load it."
        return

    if selected_model == 'None':
        yield "No model selected"
    else:
        try:
            yield f"Loading {selected_model}..."
            shared.model_name = selected_model
            unload_model()
            if selected_model != '':
                shared.model, shared.tokenizer = load_model(shared.model_name)

            yield f"Successfully loaded {selected_model}"
        except:
            yield traceback.format_exc()


def load_lora_wrapper(selected_loras):
    yield ("Applying the following LoRAs to {}:\n\n{}".format(shared.model_name, '\n'.join(selected_loras)))
    add_lora_to_model(selected_loras)
    yield ("Successfuly applied the LoRAs")


def load_preset_values(preset_menu, state, return_dict=False):
    generate_params = {
        'do_sample': True,
        'temperature': 1,
        'top_p': 1,
        'typical_p': 1,
        'repetition_penalty': 1,
        'encoder_repetition_penalty': 1,
        'top_k': 50,
        'num_beams': 1,
        'penalty_alpha': 0,
        'min_length': 0,
        'length_penalty': 1,
        'no_repeat_ngram_size': 0,
        'early_stopping': False,
    }
    with open(Path(f'presets/{preset_menu}.txt'), 'r') as infile:
        preset = infile.read()
    for i in preset.splitlines():
        i = i.rstrip(',').strip().split('=')
        if len(i) == 2 and i[0].strip() != 'tokens':
            generate_params[i[0].strip()] = eval(i[1].strip())
    generate_params['temperature'] = min(1.99, generate_params['temperature'])

    if return_dict:
        return generate_params
    else:
        state.update(generate_params)
        return state, *[generate_params[k] for k in ['do_sample', 'temperature', 'top_p', 'typical_p', 'repetition_penalty', 'encoder_repetition_penalty', 'top_k', 'min_length', 'no_repeat_ngram_size', 'num_beams', 'penalty_alpha', 'length_penalty', 'early_stopping']]


def upload_soft_prompt(file):
    with zipfile.ZipFile(io.BytesIO(file)) as zf:
        zf.extract('meta.json')
        j = json.loads(open('meta.json', 'r').read())
        name = j['name']
        Path('meta.json').unlink()

    with open(Path(f'softprompts/{name}.zip'), 'wb') as f:
        f.write(file)

    return name


def open_save_prompt():
    fname = f"{datetime.now().strftime('%Y-%m-%d-%H%M%S')}"
    return gr.update(value=fname, visible=True), gr.update(visible=False), gr.update(visible=True)


def save_prompt(text, fname):
    if fname != "":
        with open(Path(f'prompts/{fname}.txt'), 'w', encoding='utf-8') as f:
            f.write(text)

        message = f"Saved to prompts/{fname}.txt"
    else:
        message = "Error: No prompt name given."

    return message, gr.update(visible=False), gr.update(visible=True), gr.update(visible=False)


def load_prompt(fname):
    if fname in ['None', '']:
        return ''
    elif fname.startswith('Instruct-'):
        fname = re.sub('^Instruct-', '', fname)
        with open(Path(f'characters/instruction-following/{fname}.yaml'), 'r', encoding='utf-8') as f:
            data = yaml.safe_load(f)
            output = ''
            if 'context' in data:
                output += data['context']

            replacements = {
                '<|user|>': data['user'],
                '<|bot|>': data['bot'],
                '<|user-message|>': 'Input',
            }

            output += utils.replace_all(data['turn_template'].split('<|bot-message|>')[0], replacements)
            return output.rstrip(' ')
    else:
        with open(Path(f'prompts/{fname}.txt'), 'r', encoding='utf-8') as f:
            text = f.read()
            if text[-1] == '\n':
                text = text[:-1]

            return text


def count_tokens(text):
    tokens = get_encoded_length(text)
    return f'{tokens} tokens in the input.'


def download_model_wrapper(repo_id):
    try:
        downloader = importlib.import_module("download-model")
        repo_id_parts = repo_id.split(":")
        model = repo_id_parts[0] if len(repo_id_parts) > 0 else repo_id
        branch = repo_id_parts[1] if len(repo_id_parts) > 1 else "main"
        check = False

        yield ("Cleaning up the model/branch names")
        model, branch = downloader.sanitize_model_and_branch_names(model, branch)

        yield ("Getting the download links from Hugging Face")
        links, sha256, is_lora = downloader.get_download_links_from_huggingface(model, branch, text_only=False)

        yield ("Getting the output folder")
        output_folder = downloader.get_output_folder(model, branch, is_lora)

        if check:
            yield ("Checking previously downloaded files")
            downloader.check_model_files(model, branch, links, sha256, output_folder)
        else:
            yield (f"Downloading files to {output_folder}")
            downloader.download_model_files(model, branch, links, sha256, output_folder, threads=1)
            yield ("Done!")
    except:
        yield traceback.format_exc()


# Update the command-line arguments based on the interface values
def update_model_parameters(state, initial=False):
    elements = ui.list_model_elements()  # the names of the parameters
    gpu_memories = []

    for i, element in enumerate(elements):
        if element not in state:
            continue

        value = state[element]
        if element.startswith('gpu_memory'):
            gpu_memories.append(value)
            continue

        if initial and vars(shared.args)[element] != vars(shared.args_defaults)[element]:
            continue

        # Setting null defaults
        if element in ['wbits', 'groupsize', 'model_type'] and value == 'None':
            value = vars(shared.args_defaults)[element]
        elif element in ['cpu_memory'] and value == 0:
            value = vars(shared.args_defaults)[element]

        # Making some simple conversions
        if element in ['wbits', 'groupsize', 'pre_layer']:
            value = int(value)
        elif element == 'cpu_memory' and value is not None:
            value = f"{value}MiB"

        if element in ['pre_layer']:
            value = [value] if value > 0 else None

        setattr(shared.args, element, value)

    found_positive = False
    for i in gpu_memories:
        if i > 0:
            found_positive = True
            break

    if not (initial and vars(shared.args)['gpu_memory'] != vars(shared.args_defaults)['gpu_memory']):
        if found_positive:
            shared.args.gpu_memory = [f"{i}MiB" for i in gpu_memories]
        else:
            shared.args.gpu_memory = None


def get_model_specific_settings(model):
    settings = shared.model_config
    model_settings = {}

    for pat in settings:
        if re.match(pat.lower(), model.lower()):
            for k in settings[pat]:
                model_settings[k] = settings[pat][k]

    return model_settings


def load_model_specific_settings(model, state, return_dict=False):
    model_settings = get_model_specific_settings(model)
    for k in model_settings:
        if k in state:
            state[k] = model_settings[k]

    return state


def save_model_settings(model, state):
    if model == 'None':
        yield ("Not saving the settings because no model is loaded.")
        return

    with Path(f'{shared.args.model_dir}/config-user.yaml') as p:
        if p.exists():
            user_config = yaml.safe_load(open(p, 'r').read())
        else:
            user_config = {}

        model_regex = model + '$'  # For exact matches
        if model_regex not in user_config:
            user_config[model_regex] = {}

        for k in ui.list_model_elements():
            user_config[model_regex][k] = state[k]

        with open(p, 'w') as f:
            f.write(yaml.dump(user_config))

        yield (f"Settings for {model} saved to {p}")


def create_model_menus():
    # Finding the default values for the GPU and CPU memories
    total_mem = []
    for i in range(torch.cuda.device_count()):
        total_mem.append(math.floor(torch.cuda.get_device_properties(i).total_memory / (1024 * 1024)))

    default_gpu_mem = []
    if shared.args.gpu_memory is not None and len(shared.args.gpu_memory) > 0:
        for i in shared.args.gpu_memory:
            if 'mib' in i.lower():
                default_gpu_mem.append(int(re.sub('[a-zA-Z ]', '', i)))
            else:
                default_gpu_mem.append(int(re.sub('[a-zA-Z ]', '', i)) * 1000)
    while len(default_gpu_mem) < len(total_mem):
        default_gpu_mem.append(0)

    total_cpu_mem = math.floor(psutil.virtual_memory().total / (1024 * 1024))
    if shared.args.cpu_memory is not None:
        default_cpu_mem = re.sub('[a-zA-Z ]', '', shared.args.cpu_memory)
    else:
        default_cpu_mem = 0

    with gr.Row():
        with gr.Column():
            with gr.Row():
                with gr.Column():
                    with gr.Row():
                        shared.gradio['model_menu'] = gr.Dropdown(choices=utils.get_available_models(), value=shared.model_name, label='Model')
                        ui.create_refresh_button(shared.gradio['model_menu'], lambda: None, lambda: {'choices': utils.get_available_models()}, 'refresh-button')

                with gr.Column():
                    with gr.Row():
                        shared.gradio['lora_menu'] = gr.Dropdown(multiselect=True, choices=utils.get_available_loras(), value=shared.lora_names, label='LoRA(s)')
                        ui.create_refresh_button(shared.gradio['lora_menu'], lambda: None, lambda: {'choices': utils.get_available_loras(), 'value': shared.lora_names}, 'refresh-button')

        with gr.Column():
            with gr.Row():
                shared.gradio['lora_menu_apply'] = gr.Button(value='Apply the selected LoRAs')
            with gr.Row():
                load = gr.Button("Load the model", visible=not shared.settings['autoload_model'])
                unload = gr.Button("Unload the model")
                reload = gr.Button("Reload the model")
                save_settings = gr.Button("Save settings for this model")

    with gr.Row():
        with gr.Column():
            with gr.Box():
                gr.Markdown('Transformers parameters')
                with gr.Row():
                    with gr.Column():
                        for i in range(len(total_mem)):
                            shared.gradio[f'gpu_memory_{i}'] = gr.Slider(label=f"gpu-memory in MiB for device :{i}", maximum=total_mem[i], value=default_gpu_mem[i])
                        shared.gradio['cpu_memory'] = gr.Slider(label="cpu-memory in MiB", maximum=total_cpu_mem, value=default_cpu_mem)

                    with gr.Column():
                        shared.gradio['auto_devices'] = gr.Checkbox(label="auto-devices", value=shared.args.auto_devices)
                        shared.gradio['disk'] = gr.Checkbox(label="disk", value=shared.args.disk)
                        shared.gradio['cpu'] = gr.Checkbox(label="cpu", value=shared.args.cpu)
                        shared.gradio['bf16'] = gr.Checkbox(label="bf16", value=shared.args.bf16)
                        shared.gradio['load_in_8bit'] = gr.Checkbox(label="load-in-8bit", value=shared.args.load_in_8bit)

        with gr.Column():
            with gr.Box():
                gr.Markdown('GPTQ parameters')
                with gr.Row():
                    with gr.Column():
                        shared.gradio['wbits'] = gr.Dropdown(label="wbits", choices=["None", 1, 2, 3, 4, 8], value=shared.args.wbits if shared.args.wbits > 0 else "None")
                        shared.gradio['groupsize'] = gr.Dropdown(label="groupsize", choices=["None", 32, 64, 128, 1024], value=shared.args.groupsize if shared.args.groupsize > 0 else "None")

                    with gr.Column():
                        shared.gradio['model_type'] = gr.Dropdown(label="model_type", choices=["None", "llama", "opt", "gptj"], value=shared.args.model_type or "None")
                        shared.gradio['pre_layer'] = gr.Slider(label="pre_layer", minimum=0, maximum=100, value=shared.args.pre_layer[0] if shared.args.pre_layer is not None else 0)

    with gr.Row():
        with gr.Column():
            with gr.Row():
                shared.gradio['autoload_model'] = gr.Checkbox(value=shared.settings['autoload_model'], label='Autoload the model', info='Whether to load the model as soon as it is selected in the Model dropdown.')

            shared.gradio['custom_model_menu'] = gr.Textbox(label="Download custom model or LoRA", info="Enter the Hugging Face username/model path, for instance: facebook/galactica-125m. To specify a branch, add it at the end after a \":\" character like this: facebook/galactica-125m:main")
            shared.gradio['download_model_button'] = gr.Button("Download")

        with gr.Column():
            with gr.Box():
                gr.Markdown('llama.cpp parameters')
                with gr.Row():
                    with gr.Column():
                        shared.gradio['threads'] = gr.Slider(label="threads", minimum=0, step=1, maximum=32, value=shared.args.threads)
                        shared.gradio['n_batch'] = gr.Slider(label="n_batch", minimum=1, maximum=2048, value=shared.args.n_batch)
                        shared.gradio['n_gpu_layers'] = gr.Slider(label="n-gpu-layers", minimum=0, maximum=128, value=shared.args.n_gpu_layers)

                    with gr.Column():
                        shared.gradio['no_mmap'] = gr.Checkbox(label="no-mmap", value=shared.args.no_mmap)
                        shared.gradio['mlock'] = gr.Checkbox(label="mlock", value=shared.args.mlock)

            with gr.Row():                
                shared.gradio['model_status'] = gr.Markdown('No model is loaded' if shared.model_name == 'None' else 'Ready')

    # In this event handler, the interface state is read and updated
    # with the model defaults (if any), and then the model is loaded
    # unless "autoload_model" is unchecked
    shared.gradio['model_menu'].change(
        ui.gather_interface_values, [shared.gradio[k] for k in shared.input_elements], shared.gradio['interface_state']).then(
        load_model_specific_settings, [shared.gradio[k] for k in ['model_menu', 'interface_state']], shared.gradio['interface_state']).then(
        ui.apply_interface_values, shared.gradio['interface_state'], [shared.gradio[k] for k in ui.list_interface_input_elements(chat=shared.is_chat())], show_progress=False).then(
        update_model_parameters, shared.gradio['interface_state'], None).then(
        load_model_wrapper, [shared.gradio[k] for k in ['model_menu', 'autoload_model']], shared.gradio['model_status'], show_progress=False)

    load.click(
        ui.gather_interface_values, [shared.gradio[k] for k in shared.input_elements], shared.gradio['interface_state']).then(
        update_model_parameters, shared.gradio['interface_state'], None).then(
        partial(load_model_wrapper, autoload=True), shared.gradio['model_menu'], shared.gradio['model_status'], show_progress=False)

    unload.click(
        unload_model, None, None).then(
        lambda: "Model unloaded", None, shared.gradio['model_status'])

    reload.click(
        unload_model, None, None).then(
        ui.gather_interface_values, [shared.gradio[k] for k in shared.input_elements], shared.gradio['interface_state']).then(
        update_model_parameters, shared.gradio['interface_state'], None).then(
        partial(load_model_wrapper, autoload=True), shared.gradio['model_menu'], shared.gradio['model_status'], show_progress=False)

    save_settings.click(
        ui.gather_interface_values, [shared.gradio[k] for k in shared.input_elements], shared.gradio['interface_state']).then(
        save_model_settings, [shared.gradio[k] for k in ['model_menu', 'interface_state']], shared.gradio['model_status'], show_progress=False)

    shared.gradio['lora_menu_apply'].click(load_lora_wrapper, shared.gradio['lora_menu'], shared.gradio['model_status'], show_progress=False)
    shared.gradio['download_model_button'].click(download_model_wrapper, shared.gradio['custom_model_menu'], shared.gradio['model_status'], show_progress=False)
    shared.gradio['autoload_model'].change(lambda x: gr.update(visible=not x), shared.gradio['autoload_model'], load)


def create_settings_menus(default_preset):

    generate_params = load_preset_values(default_preset if not shared.args.flexgen else 'Naive', {}, return_dict=True)

    with gr.Row():
        with gr.Column():
            with gr.Row():
                shared.gradio['preset_menu'] = gr.Dropdown(choices=utils.get_available_presets(), value=default_preset if not shared.args.flexgen else 'Naive', label='Generation parameters preset')
                ui.create_refresh_button(shared.gradio['preset_menu'], lambda: None, lambda: {'choices': utils.get_available_presets()}, 'refresh-button')
        with gr.Column():
            shared.gradio['seed'] = gr.Number(value=shared.settings['seed'], label='Seed (-1 for random)')

    with gr.Row():
        with gr.Column():
            with gr.Box():
                gr.Markdown('Custom generation parameters ([click here to view technical documentation](https://huggingface.co/docs/transformers/main_classes/text_generation#transformers.GenerationConfig))')
                with gr.Row():
                    with gr.Column():
                        shared.gradio['temperature'] = gr.Slider(0.01, 1.99, value=generate_params['temperature'], step=0.01, label='temperature', info='Primary factor to control randomness of outputs. 0 = deterministic (only the most likely token is used). Higher value = more randomness.')
                        shared.gradio['top_p'] = gr.Slider(0.0, 1.0, value=generate_params['top_p'], step=0.01, label='top_p', info='If not set to 1, select tokens with probabilities adding up to less than this number. Higher value = higher range of possible random results.')
                        shared.gradio['top_k'] = gr.Slider(0, 200, value=generate_params['top_k'], step=1, label='top_k', info='Similar to top_p, but select instead only the top_k most likely tokens. Higher value = higher range of possible random results.')
                        shared.gradio['typical_p'] = gr.Slider(0.0, 1.0, value=generate_params['typical_p'], step=0.01, label='typical_p', info='If not set to 1, select only tokens that are at least this much more likely to appear than random tokens, given the prior text.')
                    with gr.Column():
                        shared.gradio['repetition_penalty'] = gr.Slider(1.0, 1.5, value=generate_params['repetition_penalty'], step=0.01, label='repetition_penalty', info='Exponential penalty factor for repeating prior tokens. 1 means no penalty, higher value = less repetition, lower value = more repetition.')
                        shared.gradio['encoder_repetition_penalty'] = gr.Slider(0.8, 1.5, value=generate_params['encoder_repetition_penalty'], step=0.01, label='encoder_repetition_penalty', info='Also known as the "Hallucinations filter". Used to penalize tokens that are *not* in the prior text. Higher value = more likely to stay in context, lower value = more likely to diverge.')
                        shared.gradio['no_repeat_ngram_size'] = gr.Slider(0, 20, step=1, value=generate_params['no_repeat_ngram_size'], label='no_repeat_ngram_size', info='If not set to 0, specifies the length of token sets that are completely blocked from repeating at all. Higher values = blocks larger phrases, lower values = blocks words or letters from repeating. Only 0 or high values are a good idea in most cases.')
                        shared.gradio['min_length'] = gr.Slider(0, 2000, step=1, value=generate_params['min_length'], label='min_length', info='Minimum generation length in tokens.')
                shared.gradio['do_sample'] = gr.Checkbox(value=generate_params['do_sample'], label='do_sample')
        with gr.Column():
            with gr.Box():
                gr.Markdown('Contrastive search')
                shared.gradio['penalty_alpha'] = gr.Slider(0, 5, value=generate_params['penalty_alpha'], label='penalty_alpha')

                gr.Markdown('Beam search (uses a lot of VRAM)')
                with gr.Row():
                    with gr.Column():
                        shared.gradio['num_beams'] = gr.Slider(1, 20, step=1, value=generate_params['num_beams'], label='num_beams')
                        shared.gradio['length_penalty'] = gr.Slider(-5, 5, value=generate_params['length_penalty'], label='length_penalty')
                    with gr.Column():
                        shared.gradio['early_stopping'] = gr.Checkbox(value=generate_params['early_stopping'], label='early_stopping')

            with gr.Box():
                with gr.Row():
                    with gr.Column():
                        shared.gradio['truncation_length'] = gr.Slider(value=shared.settings['truncation_length'], minimum=shared.settings['truncation_length_min'], maximum=shared.settings['truncation_length_max'], step=1, label='Truncate the prompt up to this length', info='The leftmost tokens are removed if the prompt exceeds this length. Most models require this to be at most 2048.')
                        shared.gradio['custom_stopping_strings'] = gr.Textbox(lines=1, value=shared.settings["custom_stopping_strings"] or None, label='Custom stopping strings', info='In addition to the defaults. Written between "" and separated by commas. For instance: "\\nYour Assistant:", "\\nThe assistant:"')
                    with gr.Column():
                        shared.gradio['ban_eos_token'] = gr.Checkbox(value=shared.settings['ban_eos_token'], label='Ban the eos_token', info='Forces the model to never end the generation prematurely.')
                        shared.gradio['add_bos_token'] = gr.Checkbox(value=shared.settings['add_bos_token'], label='Add the bos_token to the beginning of prompts', info='Disabling this can make the replies more creative.')

                        shared.gradio['skip_special_tokens'] = gr.Checkbox(value=shared.settings['skip_special_tokens'], label='Skip special tokens', info='Some specific models need this unset.')
                        shared.gradio['stream'] = gr.Checkbox(value=not shared.args.no_stream, label='Activate text streaming')

    with gr.Accordion('Soft prompt', open=False):
        with gr.Row():
            shared.gradio['softprompts_menu'] = gr.Dropdown(choices=utils.get_available_softprompts(), value='None', label='Soft prompt')
            ui.create_refresh_button(shared.gradio['softprompts_menu'], lambda: None, lambda: {'choices': utils.get_available_softprompts()}, 'refresh-button')

        gr.Markdown('Upload a soft prompt (.zip format):')
        with gr.Row():
            shared.gradio['upload_softprompt'] = gr.File(type='binary', file_types=['.zip'])

    shared.gradio['preset_menu'].change(load_preset_values, [shared.gradio[k] for k in ['preset_menu', 'interface_state']], [shared.gradio[k] for k in ['interface_state', 'do_sample', 'temperature', 'top_p', 'typical_p', 'repetition_penalty', 'encoder_repetition_penalty', 'top_k', 'min_length', 'no_repeat_ngram_size', 'num_beams', 'penalty_alpha', 'length_penalty', 'early_stopping']])
    shared.gradio['softprompts_menu'].change(load_soft_prompt, shared.gradio['softprompts_menu'], shared.gradio['softprompts_menu'], show_progress=True)
    shared.gradio['upload_softprompt'].upload(upload_soft_prompt, shared.gradio['upload_softprompt'], shared.gradio['softprompts_menu'])


def set_interface_arguments(interface_mode, extensions, bool_active):
    modes = ["default", "notebook", "chat", "cai_chat"]
    cmd_list = vars(shared.args)
    bool_list = [k for k in cmd_list if type(cmd_list[k]) is bool and k not in modes]

    shared.args.extensions = extensions
    for k in modes[1:]:
        setattr(shared.args, k, False)
    if interface_mode != "default":
        setattr(shared.args, interface_mode, True)

    for k in bool_list:
        setattr(shared.args, k, False)
    for k in bool_active:
        setattr(shared.args, k, True)

    shared.need_restart = True


def create_interface():

    # Defining some variables
    gen_events = []
    default_preset = shared.settings['presets'][next((k for k in shared.settings['presets'] if re.match(k.lower(), shared.model_name.lower())), 'default')]
    if len(shared.lora_names) == 1:
        default_text = load_prompt(shared.settings['prompts'][next((k for k in shared.settings['prompts'] if re.match(k.lower(), shared.lora_names[0].lower())), 'default')])
    else:
        default_text = load_prompt(shared.settings['prompts'][next((k for k in shared.settings['prompts'] if re.match(k.lower(), shared.model_name.lower())), 'default')])
    title = 'Text generation web UI'

    # Authentication variables
    auth = None
    if shared.args.gradio_auth_path is not None:
        gradio_auth_creds = []
        with open(shared.args.gradio_auth_path, 'r', encoding="utf8") as file:
            for line in file.readlines():
                gradio_auth_creds += [x.strip() for x in line.split(',') if x.strip()]
        auth = [tuple(cred.split(':')) for cred in gradio_auth_creds]

    # Importing the extension files and executing their setup() functions
    if shared.args.extensions is not None and len(shared.args.extensions) > 0:
        extensions_module.load_extensions()

    # css/js strings
    css = ui.css if not shared.is_chat() else ui.css + ui.chat_css
    js = ui.main_js if not shared.is_chat() else ui.main_js + ui.chat_js
    css += apply_extensions('css')
    js += apply_extensions('js')

    with gr.Blocks(css=css, analytics_enabled=False, title=title, theme=ui.theme) as shared.gradio['interface']:
        if Path("notification.mp3").exists():
            shared.gradio['audio_notification'] = gr.Audio(interactive=False, value="notification.mp3", elem_id="audio_notification", visible=False)
            audio_notification_js = "document.querySelector('#audio_notification audio')?.play();"
        else:
            audio_notification_js = ""

        # Create chat mode interface
        if shared.is_chat():
            shared.input_elements = ui.list_interface_input_elements(chat=True)
            shared.gradio['interface_state'] = gr.State({k: None for k in shared.input_elements})
            shared.gradio['Chat input'] = gr.State()
            shared.gradio['dummy'] = gr.State()

            with gr.Tab('Text generation', elem_id='main'):
                shared.gradio['display'] = gr.HTML(value=chat_html_wrapper(shared.history['visible'], shared.settings['name1'], shared.settings['name2'], 'chat', 'cai-chat'))
                shared.gradio['textbox'] = gr.Textbox(label='Input')
                with gr.Row():
                    shared.gradio['Stop'] = gr.Button('Stop', elem_id='stop')
                    shared.gradio['Generate'] = gr.Button('Generate', elem_id='Generate', variant='primary')
                    shared.gradio['Continue'] = gr.Button('Continue')

                with gr.Row():
                    shared.gradio['Copy last reply'] = gr.Button('Copy last reply')
                    shared.gradio['Regenerate'] = gr.Button('Regenerate')
                    shared.gradio['Replace last reply'] = gr.Button('Replace last reply')

                with gr.Row():
                    shared.gradio['Impersonate'] = gr.Button('Impersonate')
                    shared.gradio['Send dummy message'] = gr.Button('Send dummy message')
                    shared.gradio['Send dummy reply'] = gr.Button('Send dummy reply')

                with gr.Row():
                    shared.gradio['Remove last'] = gr.Button('Remove last')
                    shared.gradio['Clear history'] = gr.Button('Clear history')
                    shared.gradio['Clear history-confirm'] = gr.Button('Confirm', variant='stop', visible=False)
                    shared.gradio['Clear history-cancel'] = gr.Button('Cancel', visible=False)

                shared.gradio['mode'] = gr.Radio(choices=['chat', 'chat-instruct', 'instruct'], value=shared.settings['mode'] if shared.settings['mode'] in ['chat', 'instruct', 'chat-instruct'] else 'chat', label='Mode', info='Defines how the chat prompt is generated. In instruct and chat-instruct modes, the instruction template selected under "Chat settings" must match the current model.')
                shared.gradio['chat_style'] = gr.Dropdown(choices=utils.get_available_chat_styles(), label='Chat style', value=shared.settings['chat_style'], visible=shared.settings['mode'] != 'instruct')

            with gr.Tab('Chat settings', elem_id='chat-settings'):
                with gr.Row():
                    shared.gradio['character_menu'] = gr.Dropdown(choices=utils.get_available_characters(), label='Character', elem_id='character-menu', info='Used in chat and chat-instruct modes.')
                    ui.create_refresh_button(shared.gradio['character_menu'], lambda: None, lambda: {'choices': utils.get_available_characters()}, 'refresh-button')

                with gr.Row():
                    with gr.Column(scale=8):
<<<<<<< HEAD
                        shared.gradio['name1'] = gr.Textbox(value=shared.settings['name1'], lines=1, label='Your name', visible=not is_instruct)
                        shared.gradio['name1_instruct'] = gr.Textbox(value=shared.settings['name1'], lines=1, label='Your name', visible=is_instruct)
                        shared.gradio['name2'] = gr.Textbox(value=shared.settings['name2'], lines=1, label='Character\'s name', visible=not is_instruct)
                        shared.gradio['name2_instruct'] = gr.Textbox(value=shared.settings['name2'], lines=1, label='Character\'s name', visible=is_instruct)
                        shared.gradio['greeting'] = gr.Textbox(value=shared.settings['greeting'], lines=4, label='Greeting', visible=not is_instruct)
                        shared.gradio['context'] = gr.Textbox(value=shared.settings['context'], lines=4, label='Context', visible=not is_instruct)
                        shared.gradio['context_instruct'] = gr.Textbox(value=shared.settings['context'], lines=4, label='Context', visible=is_instruct)
                        shared.gradio['turn_template'] = gr.Textbox(value=shared.settings['turn_template'], lines=1, label='Turn template', info='Used to precisely define the placement of spaces and new line characters in instruction prompts.', visible=is_instruct)
                        shared.gradio['save_character'] = gr.Button(value='Save current character', visible=not is_instruct)
=======
                        shared.gradio['name1'] = gr.Textbox(value=shared.settings['name1'], lines=1, label='Your name')
                        shared.gradio['name2'] = gr.Textbox(value=shared.settings['name2'], lines=1, label='Character\'s name')
                        shared.gradio['context'] = gr.Textbox(value=shared.settings['context'], lines=4, label='Context')
                        shared.gradio['greeting'] = gr.Textbox(value=shared.settings['greeting'], lines=4, label='Greeting')
>>>>>>> c5af549d

                    with gr.Column(scale=1):
                        shared.gradio['character_picture'] = gr.Image(label='Character picture', type='pil')
                        shared.gradio['your_picture'] = gr.Image(label='Your picture', type='pil', value=Image.open(Path('cache/pfp_me.png')) if Path('cache/pfp_me.png').exists() else None)

                shared.gradio['instruction_template'] = gr.Dropdown(choices=utils.get_available_instruction_templates(), label='Instruction template', value='None', info='Change this according to the model/LoRA that you are using. Used in instruct and chat-instruct modes.')
                shared.gradio['name1_instruct'] = gr.Textbox(value='', lines=2, label='User string')
                shared.gradio['name2_instruct'] = gr.Textbox(value='', lines=1, label='Bot string')
                shared.gradio['context_instruct'] = gr.Textbox(value='', lines=4, label='Context')
                shared.gradio['turn_template'] = gr.Textbox(value=shared.settings['turn_template'], lines=1, label='Turn template', info='Used to precisely define the placement of spaces and new line characters in instruction prompts.')
                with gr.Row():
<<<<<<< HEAD
                    shared.gradio['character_menu'] = gr.Dropdown(choices=utils.get_available_characters(), label='Character', elem_id='character-menu', interactive=not is_instruct)
                    ui.create_refresh_button(shared.gradio['character_menu'], lambda: None, lambda: {'choices': utils.get_available_characters()}, 'refresh-button')
                    shared.gradio['delete_character'] = ui.create_delete_button(visible=not is_instruct, elem_id='refresh-button')
=======
                    shared.gradio['chat-instruct_command'] = gr.Textbox(value=shared.settings['chat-instruct_command'], lines=4, label='Command for chat-instruct mode', info='<|character|> gets replaced by the bot name, and <|prompt|> gets replaced by the regular chat prompt.')
>>>>>>> c5af549d

                with gr.Row():
                    with gr.Tab('Chat history'):
                        with gr.Row():
                            with gr.Column():
                                gr.Markdown('## Upload')
                                shared.gradio['upload_chat_history'] = gr.File(type='binary', file_types=['.json', '.txt'])

                            with gr.Column():
                                gr.Markdown('## Download')
                                shared.gradio['download'] = gr.File()
                                shared.gradio['download_button'] = gr.Button(value='Click me')

                    with gr.Tab('Upload character'):
                        gr.Markdown('## JSON format')
                        with gr.Row():
                            with gr.Column():
                                gr.Markdown('1. Select the JSON file')
                                shared.gradio['upload_json'] = gr.File(type='binary', file_types=['.json'])

                            with gr.Column():
                                gr.Markdown('2. Select your character\'s profile picture (optional)')
                                shared.gradio['upload_img_bot'] = gr.File(type='binary', file_types=['image'])

                        shared.gradio['Upload character'] = gr.Button(value='Submit')
                        gr.Markdown('## TavernAI PNG format')
                        shared.gradio['upload_img_tavern'] = gr.File(type='binary', file_types=['image'])

            with gr.Tab("Parameters", elem_id="parameters"):
                with gr.Box():
                    gr.Markdown("Chat parameters")
                    with gr.Row():
                        with gr.Column():
                            shared.gradio['max_new_tokens'] = gr.Slider(minimum=shared.settings['max_new_tokens_min'], maximum=shared.settings['max_new_tokens_max'], step=1, label='max_new_tokens', value=shared.settings['max_new_tokens'])
                            shared.gradio['chat_prompt_size'] = gr.Slider(minimum=shared.settings['chat_prompt_size_min'], maximum=shared.settings['chat_prompt_size_max'], step=1, label='Maximum prompt size in tokens', value=shared.settings['chat_prompt_size'])

                        with gr.Column():
                            shared.gradio['chat_generation_attempts'] = gr.Slider(minimum=shared.settings['chat_generation_attempts_min'], maximum=shared.settings['chat_generation_attempts_max'], value=shared.settings['chat_generation_attempts'], step=1, label='Generation attempts (for longer replies)', info='New generations will be called until either this number is reached or no new content is generated between two iterations')
                            shared.gradio['stop_at_newline'] = gr.Checkbox(value=shared.settings['stop_at_newline'], label='Stop generating at new line character')

                create_settings_menus(default_preset)

        # Create notebook mode interface
        elif shared.args.notebook:
            shared.input_elements = ui.list_interface_input_elements(chat=False)
            shared.gradio['interface_state'] = gr.State({k: None for k in shared.input_elements})
            shared.gradio['last_input'] = gr.State('')
            with gr.Tab("Text generation", elem_id="main"):
                with gr.Row():
                    with gr.Column(scale=4):
                        with gr.Tab('Raw'):
                            shared.gradio['textbox'] = gr.Textbox(value=default_text, elem_classes="textbox", lines=27)

                        with gr.Tab('Markdown'):
                            shared.gradio['markdown'] = gr.Markdown()

                        with gr.Tab('HTML'):
                            shared.gradio['html'] = gr.HTML()

                        with gr.Row():
                            shared.gradio['Generate'] = gr.Button('Generate', variant='primary', elem_classes="small-button")
                            shared.gradio['Stop'] = gr.Button('Stop', elem_classes="small-button")
                            shared.gradio['Undo'] = gr.Button('Undo', elem_classes="small-button")
                            shared.gradio['Regenerate'] = gr.Button('Regenerate', elem_classes="small-button")

                    with gr.Column(scale=1):
                        gr.HTML('<div style="padding-bottom: 13px"></div>')
                        shared.gradio['max_new_tokens'] = gr.Slider(minimum=shared.settings['max_new_tokens_min'], maximum=shared.settings['max_new_tokens_max'], step=1, label='max_new_tokens', value=shared.settings['max_new_tokens'])
                        with gr.Row():
                            shared.gradio['prompt_menu'] = gr.Dropdown(choices=utils.get_available_prompts(), value='None', label='Prompt')
                            ui.create_refresh_button(shared.gradio['prompt_menu'], lambda: None, lambda: {'choices': utils.get_available_prompts()}, 'refresh-button')

                        shared.gradio['open_save_prompt'] = gr.Button('Save prompt')
                        shared.gradio['save_prompt'] = gr.Button('Confirm save prompt', visible=False)
                        shared.gradio['prompt_to_save'] = gr.Textbox(elem_classes="textbox_default", lines=1, label='Prompt name:', interactive=True, visible=False)
                        shared.gradio['count_tokens'] = gr.Button('Count tokens')
                        shared.gradio['status'] = gr.Markdown('')

            with gr.Tab("Parameters", elem_id="parameters"):
                create_settings_menus(default_preset)

        # Create default mode interface
        else:
            shared.input_elements = ui.list_interface_input_elements(chat=False)
            shared.gradio['interface_state'] = gr.State({k: None for k in shared.input_elements})
            shared.gradio['last_input'] = gr.State('')
            with gr.Tab("Text generation", elem_id="main"):
                with gr.Row():
                    with gr.Column():
                        shared.gradio['textbox'] = gr.Textbox(value=default_text, elem_classes="textbox_default", lines=27, label='Input')
                        shared.gradio['max_new_tokens'] = gr.Slider(minimum=shared.settings['max_new_tokens_min'], maximum=shared.settings['max_new_tokens_max'], step=1, label='max_new_tokens', value=shared.settings['max_new_tokens'])
                        with gr.Row():
                            shared.gradio['Generate'] = gr.Button('Generate', variant='primary', elem_classes="small-button")
                            shared.gradio['Stop'] = gr.Button('Stop', elem_classes="small-button")
                            shared.gradio['Continue'] = gr.Button('Continue', elem_classes="small-button")
                            shared.gradio['open_save_prompt'] = gr.Button('Save prompt', elem_classes="small-button")
                            shared.gradio['save_prompt'] = gr.Button('Confirm save prompt', visible=False, elem_classes="small-button")
                            shared.gradio['count_tokens'] = gr.Button('Count tokens', elem_classes="small-button")

                        with gr.Row():
                            with gr.Column():
                                with gr.Row():
                                    shared.gradio['prompt_menu'] = gr.Dropdown(choices=utils.get_available_prompts(), value='None', label='Prompt')
                                    ui.create_refresh_button(shared.gradio['prompt_menu'], lambda: None, lambda: {'choices': utils.get_available_prompts()}, 'refresh-button')

                            with gr.Column():
                                shared.gradio['prompt_to_save'] = gr.Textbox(elem_classes="textbox_default", lines=1, label='Prompt name:', interactive=True, visible=False)
                                shared.gradio['status'] = gr.Markdown('')

                    with gr.Column():
                        with gr.Tab('Raw'):
                            shared.gradio['output_textbox'] = gr.Textbox(elem_classes="textbox_default_output", lines=27, label='Output')

                        with gr.Tab('Markdown'):
                            shared.gradio['markdown'] = gr.Markdown()

                        with gr.Tab('HTML'):
                            shared.gradio['html'] = gr.HTML()

            with gr.Tab("Parameters", elem_id="parameters"):
                create_settings_menus(default_preset)

        # Model tab
        with gr.Tab("Model", elem_id="model-tab"):
            create_model_menus()

        # Training tab
        with gr.Tab("Training", elem_id="training-tab"):
            training.create_train_interface()

        # Interface mode tab
        with gr.Tab("Interface mode", elem_id="interface-mode"):
            modes = ["default", "notebook", "chat"]
            current_mode = "default"
            for mode in modes[1:]:
                if getattr(shared.args, mode):
                    current_mode = mode
                    break

            cmd_list = vars(shared.args)
            bool_list = sorted([k for k in cmd_list if type(cmd_list[k]) is bool and k not in modes + ui.list_model_elements()])
            bool_active = [k for k in bool_list if vars(shared.args)[k]]

            shared.gradio['interface_modes_menu'] = gr.Dropdown(choices=modes, value=current_mode, label="Mode")
            shared.gradio['extensions_menu'] = gr.CheckboxGroup(choices=utils.get_available_extensions(), value=shared.args.extensions, label="Available extensions")
            shared.gradio['bool_menu'] = gr.CheckboxGroup(choices=bool_list, value=bool_active, label="Boolean command-line flags")
            shared.gradio['reset_interface'] = gr.Button("Apply and restart the interface")

            # Reset interface event
            shared.gradio['reset_interface'].click(
                set_interface_arguments, [shared.gradio[k] for k in ['interface_modes_menu', 'extensions_menu', 'bool_menu']], None).then(
                lambda: None, None, None, _js='() => {document.body.innerHTML=\'<h1 style="font-family:monospace;margin-top:20%;color:lightgray;text-align:center;">Reloading...</h1>\'; setTimeout(function(){location.reload()},2500); return []}')

        # chat mode event handlers
        if shared.is_chat():
            shared.input_params = [shared.gradio[k] for k in ['Chat input', 'interface_state']]
            clear_arr = [shared.gradio[k] for k in ['Clear history-confirm', 'Clear history', 'Clear history-cancel']]
            shared.reload_inputs = [shared.gradio[k] for k in ['name1', 'name2', 'mode', 'chat_style']]

            gen_events.append(shared.gradio['Generate'].click(
                ui.gather_interface_values, [shared.gradio[k] for k in shared.input_elements], shared.gradio['interface_state']).then(
                lambda x: (x, ''), shared.gradio['textbox'], [shared.gradio['Chat input'], shared.gradio['textbox']], show_progress=False).then(
                chat.generate_chat_reply_wrapper, shared.input_params, shared.gradio['display'], show_progress=False).then(
                chat.save_history, shared.gradio['mode'], None, show_progress=False).then(
                None, None, None, _js=f"() => {{{audio_notification_js}}}")
            )

            gen_events.append(shared.gradio['textbox'].submit(
                ui.gather_interface_values, [shared.gradio[k] for k in shared.input_elements], shared.gradio['interface_state']).then(
                lambda x: (x, ''), shared.gradio['textbox'], [shared.gradio['Chat input'], shared.gradio['textbox']], show_progress=False).then(
                chat.generate_chat_reply_wrapper, shared.input_params, shared.gradio['display'], show_progress=False).then(
                chat.save_history, shared.gradio['mode'], None, show_progress=False).then(
                None, None, None, _js=f"() => {{{audio_notification_js}}}")
            )

            gen_events.append(shared.gradio['Regenerate'].click(
                ui.gather_interface_values, [shared.gradio[k] for k in shared.input_elements], shared.gradio['interface_state']).then(
                partial(chat.generate_chat_reply_wrapper, regenerate=True), shared.input_params, shared.gradio['display'], show_progress=False).then(
                chat.save_history, shared.gradio['mode'], None, show_progress=False).then(
                None, None, None, _js=f"() => {{{audio_notification_js}}}")
            )

            gen_events.append(shared.gradio['Continue'].click(
                ui.gather_interface_values, [shared.gradio[k] for k in shared.input_elements], shared.gradio['interface_state']).then(
                partial(chat.generate_chat_reply_wrapper, _continue=True), shared.input_params, shared.gradio['display'], show_progress=False).then(
                chat.save_history, shared.gradio['mode'], None, show_progress=False).then(
                None, None, None, _js=f"() => {{{audio_notification_js}}}")
            )

            gen_events.append(shared.gradio['Impersonate'].click(
                ui.gather_interface_values, [shared.gradio[k] for k in shared.input_elements], shared.gradio['interface_state']).then(
                lambda x: x, shared.gradio['textbox'], shared.gradio['Chat input'], show_progress=False).then(
                chat.impersonate_wrapper, shared.input_params, shared.gradio['textbox'], show_progress=False).then(
                None, None, None, _js=f"() => {{{audio_notification_js}}}")
            )

            shared.gradio['Replace last reply'].click(
                chat.replace_last_reply, shared.gradio['textbox'], None).then(
                lambda: '', None, shared.gradio['textbox'], show_progress=False).then(
                chat.save_history, shared.gradio['mode'], None, show_progress=False).then(
                chat.redraw_html, shared.reload_inputs, shared.gradio['display'])

            shared.gradio['Send dummy message'].click(
                chat.send_dummy_message, shared.gradio['textbox'], None).then(
                lambda: '', None, shared.gradio['textbox'], show_progress=False).then(
                chat.save_history, shared.gradio['mode'], None, show_progress=False).then(
                chat.redraw_html, shared.reload_inputs, shared.gradio['display'])

            shared.gradio['Send dummy reply'].click(
                chat.send_dummy_reply, shared.gradio['textbox'], None).then(
                lambda: '', None, shared.gradio['textbox'], show_progress=False).then(
                chat.save_history, shared.gradio['mode'], None, show_progress=False).then(
                chat.redraw_html, shared.reload_inputs, shared.gradio['display'])

            shared.gradio['Clear history-confirm'].click(
                lambda: [gr.update(visible=False), gr.update(visible=True), gr.update(visible=False)], None, clear_arr).then(
                chat.clear_chat_log, [shared.gradio[k] for k in ['greeting', 'mode']], None).then(
                chat.save_history, shared.gradio['mode'], None, show_progress=False).then(
                chat.redraw_html, shared.reload_inputs, shared.gradio['display'])

            shared.gradio['Stop'].click(
                stop_everything_event, None, None, queue=False, cancels=gen_events if shared.args.no_stream else None).then(
                chat.redraw_html, shared.reload_inputs, shared.gradio['display'])

            shared.gradio['mode'].change(
<<<<<<< HEAD
                lambda x: [gr.update(visible=x == 'instruct')] * 5 + [gr.update(visible=x != 'instruct')] * 6, shared.gradio['mode'], [shared.gradio[k] for k in ['instruction_template', 'name1_instruct', 'name2_instruct', 'context_instruct', 'turn_template', 'name1', 'name2', 'context', 'greeting', 'chat_style', 'save_character']], show_progress=False).then(
                lambda x: [gr.update(interactive=x != 'instruct')] * 2, shared.gradio['mode'], [shared.gradio[k] for k in ['character_menu', 'delete_character']]).then(
                chat.redraw_html, reload_inputs, shared.gradio['display'])
=======
                lambda x: gr.update(visible=x != 'instruct'), shared.gradio['mode'], shared.gradio['chat_style'], show_progress=False).then(
                chat.redraw_html, shared.reload_inputs, shared.gradio['display'])

>>>>>>> c5af549d

            shared.gradio['chat_style'].change(chat.redraw_html, shared.reload_inputs, shared.gradio['display'])
            shared.gradio['instruction_template'].change(
                partial(chat.load_character, instruct=True), [shared.gradio[k] for k in ['instruction_template', 'name1_instruct', 'name2_instruct']], [shared.gradio[k] for k in ['name1_instruct', 'name2_instruct', 'dummy', 'dummy', 'context_instruct', 'turn_template']])

            shared.gradio['upload_chat_history'].upload(
                chat.load_history, [shared.gradio[k] for k in ['upload_chat_history', 'name1', 'name2']], None).then(
                chat.redraw_html, shared.reload_inputs, shared.gradio['display'])

            shared.gradio['Copy last reply'].click(chat.send_last_reply_to_input, None, shared.gradio['textbox'], show_progress=False)
            shared.gradio['Clear history'].click(lambda: [gr.update(visible=True), gr.update(visible=False), gr.update(visible=True)], None, clear_arr)
            shared.gradio['Clear history-cancel'].click(lambda: [gr.update(visible=False), gr.update(visible=True), gr.update(visible=False)], None, clear_arr)
<<<<<<< HEAD
            shared.gradio['Remove last'].click(chat.remove_last_message, [shared.gradio[k] for k in ['name1', 'name2', 'mode', 'chat_style']], [shared.gradio['display'], shared.gradio['textbox']], show_progress=False)
            shared.gradio['save_character'].click(chat.save_character, [shared.gradio[k] for k in ['name2', 'greeting', 'context', 'character_picture', 'mode']], None) \
                .then(lambda: gr.update(choices=utils.get_available_characters()), None, shared.gradio['character_menu'])
            shared.gradio['download_button'].click(lambda x: chat.save_history(x, timestamp=True), shared.gradio['mode'], shared.gradio['download'])
            shared.gradio['Upload character'].click(chat.upload_character, [shared.gradio['upload_json'], shared.gradio['upload_img_bot']], [shared.gradio['character_menu']])
            shared.gradio['character_menu'].change(chat.load_character, [shared.gradio[k] for k in ['character_menu', 'name1', 'name2', 'mode', 'chat_style']], [shared.gradio[k] for k in ['name1', 'name2', 'character_picture', 'greeting', 'context', 'turn_template', 'display']])
            shared.gradio['delete_character'].click(fn=chat.delete_character, inputs=[shared.gradio['character_menu'], shared.gradio['mode']]) \
                .then(fn=lambda: gr.update(choices=utils.get_available_characters()), outputs=shared.gradio['character_menu'])
=======
            shared.gradio['Remove last'].click(
                chat.remove_last_message, None, shared.gradio['textbox'], show_progress=False).then(
                chat.save_history, shared.gradio['mode'], None, show_progress=False).then(
                chat.redraw_html, shared.reload_inputs, shared.gradio['display'])

            shared.gradio['download_button'].click(lambda x: chat.save_history(x, timestamp=True), shared.gradio['mode'], shared.gradio['download'])
            shared.gradio['Upload character'].click(chat.upload_character, [shared.gradio['upload_json'], shared.gradio['upload_img_bot']], [shared.gradio['character_menu']])
            shared.gradio['character_menu'].change(
                partial(chat.load_character, instruct=False), [shared.gradio[k] for k in ['character_menu', 'name1', 'name2']], [shared.gradio[k] for k in ['name1', 'name2', 'character_picture', 'greeting', 'context', 'dummy']]).then(
                chat.redraw_html, shared.reload_inputs, shared.gradio['display'])

>>>>>>> c5af549d
            shared.gradio['upload_img_tavern'].upload(chat.upload_tavern_character, [shared.gradio['upload_img_tavern'], shared.gradio['name1'], shared.gradio['name2']], [shared.gradio['character_menu']])
            shared.gradio['your_picture'].change(
                chat.upload_your_profile_picture, shared.gradio['your_picture'], None).then(
                partial(chat.redraw_html, reset_cache=True), shared.reload_inputs, shared.gradio['display'])

        # notebook/default modes event handlers
        else:
            shared.input_params = [shared.gradio[k] for k in ['textbox', 'interface_state']]
            if shared.args.notebook:
                output_params = [shared.gradio[k] for k in ['textbox', 'markdown', 'html']]
            else:
                output_params = [shared.gradio[k] for k in ['output_textbox', 'markdown', 'html']]

            gen_events.append(shared.gradio['Generate'].click(
                lambda x: x, shared.gradio['textbox'], shared.gradio['last_input']).then(
                ui.gather_interface_values, [shared.gradio[k] for k in shared.input_elements], shared.gradio['interface_state']).then(
                generate_reply_wrapper, shared.input_params, output_params, show_progress=False).then(
                None, None, None, _js=f"() => {{{audio_notification_js}}}")
                # None, None, None, _js="() => {element = document.getElementsByTagName('textarea')[0]; element.scrollTop = element.scrollHeight}")
            )

            gen_events.append(shared.gradio['textbox'].submit(
                lambda x: x, shared.gradio['textbox'], shared.gradio['last_input']).then(
                ui.gather_interface_values, [shared.gradio[k] for k in shared.input_elements], shared.gradio['interface_state']).then(
                generate_reply_wrapper, shared.input_params, output_params, show_progress=False).then(
                None, None, None, _js=f"() => {{{audio_notification_js}}}")
                # None, None, None, _js="() => {element = document.getElementsByTagName('textarea')[0]; element.scrollTop = element.scrollHeight}")
            )

            if shared.args.notebook:
                shared.gradio['Undo'].click(lambda x: x, shared.gradio['last_input'], shared.gradio['textbox'], show_progress=False)
                gen_events.append(shared.gradio['Regenerate'].click(
                    lambda x: x, shared.gradio['last_input'], shared.gradio['textbox'], show_progress=False).then(
                    ui.gather_interface_values, [shared.gradio[k] for k in shared.input_elements], shared.gradio['interface_state']).then(
                    generate_reply_wrapper, shared.input_params, output_params, show_progress=False).then(
                    None, None, None, _js=f"() => {{{audio_notification_js}}}")
                    # None, None, None, _js="() => {element = document.getElementsByTagName('textarea')[0]; element.scrollTop = element.scrollHeight}")
                )
            else:
                gen_events.append(shared.gradio['Continue'].click(
                    ui.gather_interface_values, [shared.gradio[k] for k in shared.input_elements], shared.gradio['interface_state']).then(
                    generate_reply_wrapper, [shared.gradio['output_textbox']] + shared.input_params[1:], output_params, show_progress=False).then(
                    None, None, None, _js=f"() => {{{audio_notification_js}}}")
                    # None, None, None, _js="() => {element = document.getElementsByTagName('textarea')[1]; element.scrollTop = element.scrollHeight}")
                )

            shared.gradio['Stop'].click(stop_everything_event, None, None, queue=False, cancels=gen_events if shared.args.no_stream else None)
            shared.gradio['prompt_menu'].change(load_prompt, shared.gradio['prompt_menu'], shared.gradio['textbox'], show_progress=False)
            shared.gradio['open_save_prompt'].click(open_save_prompt, None, [shared.gradio[k] for k in ['prompt_to_save', 'open_save_prompt', 'save_prompt']], show_progress=False)
            shared.gradio['save_prompt'].click(save_prompt, [shared.gradio[k] for k in ['textbox', 'prompt_to_save']], [shared.gradio[k] for k in ['status', 'prompt_to_save', 'open_save_prompt', 'save_prompt']], show_progress=False)
            shared.gradio['count_tokens'].click(count_tokens, shared.gradio['textbox'], shared.gradio['status'], show_progress=False)

        shared.gradio['interface'].load(None, None, None, _js=f"() => {{{js}}}")
        shared.gradio['interface'].load(partial(ui.apply_interface_values, {}, use_persistent=True), None, [shared.gradio[k] for k in ui.list_interface_input_elements(chat=shared.is_chat())], show_progress=False)
        # Extensions tabs
        extensions_module.create_extensions_tabs()

        # Extensions block
        extensions_module.create_extensions_block()

    # Launch the interface
    shared.gradio['interface'].queue()
    if shared.args.listen:
        shared.gradio['interface'].launch(prevent_thread_lock=True, share=shared.args.share, server_name=shared.args.listen_host or '0.0.0.0', server_port=shared.args.listen_port, inbrowser=shared.args.auto_launch, auth=auth)
    else:
        shared.gradio['interface'].launch(prevent_thread_lock=True, share=shared.args.share, server_port=shared.args.listen_port, inbrowser=shared.args.auto_launch, auth=auth)


if __name__ == "__main__":
    # Loading custom settings
    settings_file = None
    if shared.args.settings is not None and Path(shared.args.settings).exists():
        settings_file = Path(shared.args.settings)
    elif Path('settings.json').exists():
        settings_file = Path('settings.json')

    if settings_file is not None:
        logging.info(f"Loading settings from {settings_file}...")
        new_settings = json.loads(open(settings_file, 'r').read())
        for item in new_settings:
            shared.settings[item] = new_settings[item]

    # Set default model settings based on settings.json
    shared.model_config['.*'] = {
        'wbits': 'None',
        'model_type': 'None',
        'groupsize': 'None',
        'pre_layer': 0,
        'mode': shared.settings['mode'],
        'skip_special_tokens': shared.settings['skip_special_tokens'],
        'custom_stopping_strings': shared.settings['custom_stopping_strings'],
    }

    shared.model_config.move_to_end('.*', last=False)  # Move to the beginning

    # Default extensions
    extensions_module.available_extensions = utils.get_available_extensions()
    if shared.is_chat():
        for extension in shared.settings['chat_default_extensions']:
            shared.args.extensions = shared.args.extensions or []
            if extension not in shared.args.extensions:
                shared.args.extensions.append(extension)
    else:
        for extension in shared.settings['default_extensions']:
            shared.args.extensions = shared.args.extensions or []
            if extension not in shared.args.extensions:
                shared.args.extensions.append(extension)

    available_models = utils.get_available_models()

    # Model defined through --model
    if shared.args.model is not None:
        shared.model_name = shared.args.model

    # Only one model is available
    elif len(available_models) == 1:
        shared.model_name = available_models[0]

    # Select the model from a command-line menu
    elif shared.args.model_menu:
        if len(available_models) == 0:
            logging.error('No models are available! Please download at least one.')
            sys.exit(0)
        else:
            print('The following models are available:\n')
            for i, model in enumerate(available_models):
                print(f'{i+1}. {model}')

            print(f'\nWhich one do you want to load? 1-{len(available_models)}\n')
            i = int(input()) - 1
            print()

        shared.model_name = available_models[i]

    # If any model has been selected, load it
    if shared.model_name != 'None':
        model_settings = get_model_specific_settings(shared.model_name)
        shared.settings.update(model_settings)  # hijacking the interface defaults
        update_model_parameters(model_settings, initial=True)  # hijacking the command-line arguments

        # Load the model
        shared.model, shared.tokenizer = load_model(shared.model_name)
        if shared.args.lora:
            add_lora_to_model(shared.args.lora)

    # Force a character to be loaded
    if shared.is_chat():
        shared.persistent_interface_state.update({
            'mode': shared.settings['mode'],
            'character_menu': shared.args.character or shared.settings['character'],
            'instruction_template': shared.settings['instruction_template']
        })

    # Launch the web UI
    create_interface()
    while True:
        time.sleep(0.5)
        if shared.need_restart:
            shared.need_restart = False
            shared.gradio['interface'].close()
            time.sleep(0.5)
            create_interface()<|MERGE_RESOLUTION|>--- conflicted
+++ resolved
@@ -584,25 +584,15 @@
                 with gr.Row():
                     shared.gradio['character_menu'] = gr.Dropdown(choices=utils.get_available_characters(), label='Character', elem_id='character-menu', info='Used in chat and chat-instruct modes.')
                     ui.create_refresh_button(shared.gradio['character_menu'], lambda: None, lambda: {'choices': utils.get_available_characters()}, 'refresh-button')
+                    shared.gradio['delete_character'] = ui.create_delete_button(elem_id='refresh-button')
 
                 with gr.Row():
                     with gr.Column(scale=8):
-<<<<<<< HEAD
-                        shared.gradio['name1'] = gr.Textbox(value=shared.settings['name1'], lines=1, label='Your name', visible=not is_instruct)
-                        shared.gradio['name1_instruct'] = gr.Textbox(value=shared.settings['name1'], lines=1, label='Your name', visible=is_instruct)
-                        shared.gradio['name2'] = gr.Textbox(value=shared.settings['name2'], lines=1, label='Character\'s name', visible=not is_instruct)
-                        shared.gradio['name2_instruct'] = gr.Textbox(value=shared.settings['name2'], lines=1, label='Character\'s name', visible=is_instruct)
-                        shared.gradio['greeting'] = gr.Textbox(value=shared.settings['greeting'], lines=4, label='Greeting', visible=not is_instruct)
-                        shared.gradio['context'] = gr.Textbox(value=shared.settings['context'], lines=4, label='Context', visible=not is_instruct)
-                        shared.gradio['context_instruct'] = gr.Textbox(value=shared.settings['context'], lines=4, label='Context', visible=is_instruct)
-                        shared.gradio['turn_template'] = gr.Textbox(value=shared.settings['turn_template'], lines=1, label='Turn template', info='Used to precisely define the placement of spaces and new line characters in instruction prompts.', visible=is_instruct)
-                        shared.gradio['save_character'] = gr.Button(value='Save current character', visible=not is_instruct)
-=======
                         shared.gradio['name1'] = gr.Textbox(value=shared.settings['name1'], lines=1, label='Your name')
                         shared.gradio['name2'] = gr.Textbox(value=shared.settings['name2'], lines=1, label='Character\'s name')
                         shared.gradio['context'] = gr.Textbox(value=shared.settings['context'], lines=4, label='Context')
                         shared.gradio['greeting'] = gr.Textbox(value=shared.settings['greeting'], lines=4, label='Greeting')
->>>>>>> c5af549d
+                        shared.gradio['save_character'] = gr.Button(value='Save current character')
 
                     with gr.Column(scale=1):
                         shared.gradio['character_picture'] = gr.Image(label='Character picture', type='pil')
@@ -614,13 +604,7 @@
                 shared.gradio['context_instruct'] = gr.Textbox(value='', lines=4, label='Context')
                 shared.gradio['turn_template'] = gr.Textbox(value=shared.settings['turn_template'], lines=1, label='Turn template', info='Used to precisely define the placement of spaces and new line characters in instruction prompts.')
                 with gr.Row():
-<<<<<<< HEAD
-                    shared.gradio['character_menu'] = gr.Dropdown(choices=utils.get_available_characters(), label='Character', elem_id='character-menu', interactive=not is_instruct)
-                    ui.create_refresh_button(shared.gradio['character_menu'], lambda: None, lambda: {'choices': utils.get_available_characters()}, 'refresh-button')
-                    shared.gradio['delete_character'] = ui.create_delete_button(visible=not is_instruct, elem_id='refresh-button')
-=======
                     shared.gradio['chat-instruct_command'] = gr.Textbox(value=shared.settings['chat-instruct_command'], lines=4, label='Command for chat-instruct mode', info='<|character|> gets replaced by the bot name, and <|prompt|> gets replaced by the regular chat prompt.')
->>>>>>> c5af549d
 
                 with gr.Row():
                     with gr.Tab('Chat history'):
@@ -846,15 +830,8 @@
                 chat.redraw_html, shared.reload_inputs, shared.gradio['display'])
 
             shared.gradio['mode'].change(
-<<<<<<< HEAD
-                lambda x: [gr.update(visible=x == 'instruct')] * 5 + [gr.update(visible=x != 'instruct')] * 6, shared.gradio['mode'], [shared.gradio[k] for k in ['instruction_template', 'name1_instruct', 'name2_instruct', 'context_instruct', 'turn_template', 'name1', 'name2', 'context', 'greeting', 'chat_style', 'save_character']], show_progress=False).then(
-                lambda x: [gr.update(interactive=x != 'instruct')] * 2, shared.gradio['mode'], [shared.gradio[k] for k in ['character_menu', 'delete_character']]).then(
-                chat.redraw_html, reload_inputs, shared.gradio['display'])
-=======
                 lambda x: gr.update(visible=x != 'instruct'), shared.gradio['mode'], shared.gradio['chat_style'], show_progress=False).then(
                 chat.redraw_html, shared.reload_inputs, shared.gradio['display'])
-
->>>>>>> c5af549d
 
             shared.gradio['chat_style'].change(chat.redraw_html, shared.reload_inputs, shared.gradio['display'])
             shared.gradio['instruction_template'].change(
@@ -867,20 +844,18 @@
             shared.gradio['Copy last reply'].click(chat.send_last_reply_to_input, None, shared.gradio['textbox'], show_progress=False)
             shared.gradio['Clear history'].click(lambda: [gr.update(visible=True), gr.update(visible=False), gr.update(visible=True)], None, clear_arr)
             shared.gradio['Clear history-cancel'].click(lambda: [gr.update(visible=False), gr.update(visible=True), gr.update(visible=False)], None, clear_arr)
-<<<<<<< HEAD
-            shared.gradio['Remove last'].click(chat.remove_last_message, [shared.gradio[k] for k in ['name1', 'name2', 'mode', 'chat_style']], [shared.gradio['display'], shared.gradio['textbox']], show_progress=False)
-            shared.gradio['save_character'].click(chat.save_character, [shared.gradio[k] for k in ['name2', 'greeting', 'context', 'character_picture', 'mode']], None) \
-                .then(lambda: gr.update(choices=utils.get_available_characters()), None, shared.gradio['character_menu'])
-            shared.gradio['download_button'].click(lambda x: chat.save_history(x, timestamp=True), shared.gradio['mode'], shared.gradio['download'])
-            shared.gradio['Upload character'].click(chat.upload_character, [shared.gradio['upload_json'], shared.gradio['upload_img_bot']], [shared.gradio['character_menu']])
-            shared.gradio['character_menu'].change(chat.load_character, [shared.gradio[k] for k in ['character_menu', 'name1', 'name2', 'mode', 'chat_style']], [shared.gradio[k] for k in ['name1', 'name2', 'character_picture', 'greeting', 'context', 'turn_template', 'display']])
-            shared.gradio['delete_character'].click(fn=chat.delete_character, inputs=[shared.gradio['character_menu'], shared.gradio['mode']]) \
-                .then(fn=lambda: gr.update(choices=utils.get_available_characters()), outputs=shared.gradio['character_menu'])
-=======
             shared.gradio['Remove last'].click(
                 chat.remove_last_message, None, shared.gradio['textbox'], show_progress=False).then(
                 chat.save_history, shared.gradio['mode'], None, show_progress=False).then(
                 chat.redraw_html, shared.reload_inputs, shared.gradio['display'])
+
+            shared.gradio['save_character'].click(
+                chat.save_character, [shared.gradio[k] for k in ['name2', 'greeting', 'context', 'character_picture', 'mode']], None).then(
+                lambda: gr.update(choices=utils.get_available_characters()), None, shared.gradio['character_menu'])
+
+            shared.gradio['delete_character'].click(
+                chat.delete_character, inputs=[shared.gradio['character_menu'], shared.gradio['mode']]).then(
+                lambda: gr.update(choices=utils.get_available_characters()), outputs=shared.gradio['character_menu'])
 
             shared.gradio['download_button'].click(lambda x: chat.save_history(x, timestamp=True), shared.gradio['mode'], shared.gradio['download'])
             shared.gradio['Upload character'].click(chat.upload_character, [shared.gradio['upload_json'], shared.gradio['upload_img_bot']], [shared.gradio['character_menu']])
@@ -888,7 +863,6 @@
                 partial(chat.load_character, instruct=False), [shared.gradio[k] for k in ['character_menu', 'name1', 'name2']], [shared.gradio[k] for k in ['name1', 'name2', 'character_picture', 'greeting', 'context', 'dummy']]).then(
                 chat.redraw_html, shared.reload_inputs, shared.gradio['display'])
 
->>>>>>> c5af549d
             shared.gradio['upload_img_tavern'].upload(chat.upload_tavern_character, [shared.gradio['upload_img_tavern'], shared.gradio['name1'], shared.gradio['name2']], [shared.gradio['character_menu']])
             shared.gradio['your_picture'].change(
                 chat.upload_your_profile_picture, shared.gradio['your_picture'], None).then(
