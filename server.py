--- conflicted
+++ resolved
@@ -400,7 +400,6 @@
             clear_arr = [shared.gradio[k] for k in ['Clear history-confirm', 'Clear history', 'Clear history-cancel']]
             reload_inputs = [shared.gradio[k] for k in ['name1', 'name2', 'Chat mode']]
 
-<<<<<<< HEAD
             def set_chat_input(textbox):
                 return textbox, ""
             
@@ -412,7 +411,7 @@
             
             #initialize stopping strings on boot
             format_stopping_strings(shared.settings['name1'], shared.settings['name2'], shared.settings["custom_stopping_string"])
-=======
+
             gen_events.append(shared.gradio['Generate'].click(
                 lambda x: (x, ''), shared.gradio['textbox'], [shared.gradio['Chat input'], shared.gradio['textbox']], show_progress=False).then(
                 chat.cai_chatbot_wrapper, shared.input_params, shared.gradio['display'], show_progress=shared.args.no_stream).then(
@@ -456,18 +455,9 @@
             shared.gradio['upload_chat_history'].upload(
                 chat.load_history, [shared.gradio[k] for k in ['upload_chat_history', 'name1', 'name2']], []).then(
                 chat.redraw_html, reload_inputs, [shared.gradio['display']])
->>>>>>> df561fd8
 
             gen_events.append(shared.gradio['Impersonate'].click(chat.impersonate_wrapper, shared.input_params, shared.gradio['textbox'], show_progress=shared.args.no_stream))
             shared.gradio['Copy last reply'].click(chat.send_last_reply_to_input, [], shared.gradio['textbox'], show_progress=shared.args.no_stream)
-<<<<<<< HEAD
-            shared.gradio['Replace last reply'].click(chat.replace_last_reply, [shared.gradio[k] for k in ['textbox', 'name1', 'name2', 'Chat mode']], shared.gradio['display'], show_progress=shared.args.no_stream)
-            shared.gradio['apply_stopping_strings'].click(format_stopping_strings, [shared.gradio['name1'], shared.gradio['name2'], shared.gradio['custom_stopping_strings']], [])
-
-            # Clear history with confirmation
-            clear_arr = [shared.gradio[k] for k in ['Clear history-confirm', 'Clear history', 'Clear history-cancel']]
-=======
->>>>>>> df561fd8
             shared.gradio['Clear history'].click(lambda: [gr.update(visible=True), gr.update(visible=False), gr.update(visible=True)], None, clear_arr)
             shared.gradio['Clear history-cancel'].click(lambda: [gr.update(visible=False), gr.update(visible=True), gr.update(visible=False)], None, clear_arr)
             shared.gradio['Remove last'].click(chat.remove_last_message, [shared.gradio[k] for k in ['name1', 'name2', 'Chat mode']], [shared.gradio['display'], shared.gradio['textbox']], show_progress=False)
@@ -476,6 +466,7 @@
             shared.gradio['character_menu'].change(chat.load_character, [shared.gradio[k] for k in ['character_menu', 'name1', 'name2', 'Chat mode']], [shared.gradio[k] for k in ['name1', 'name2', 'character_picture', 'greeting', 'context', 'end_of_turn', 'display']])
             shared.gradio['upload_img_tavern'].upload(chat.upload_tavern_character, [shared.gradio['upload_img_tavern'], shared.gradio['name1'], shared.gradio['name2']], [shared.gradio['character_menu']])
             shared.gradio['your_picture'].change(chat.upload_your_profile_picture, [shared.gradio[k] for k in ['your_picture', 'name1', 'name2', 'Chat mode']], shared.gradio['display'])
+            shared.gradio['apply_stopping_strings'].click(format_stopping_strings, [shared.gradio['name1'], shared.gradio['name2'], shared.gradio['custom_stopping_strings']], [])
 
             shared.gradio['interface'].load(None, None, None, _js=f"() => {{{ui.main_js+ui.chat_js}}}")
             shared.gradio['interface'].load(chat.load_default_history, [shared.gradio[k] for k in ['name1', 'name2']], None)
