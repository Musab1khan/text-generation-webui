--- conflicted
+++ resolved
@@ -89,8 +89,10 @@
 
 
 def load_lora_wrapper(selected_loras):
+    lora_list = '\n'.join(selected_loras)
+    yield (f"Applying the following LoRAs to {shared.model_name}:\n\n{lora_list}")
     add_lora_to_model(selected_loras)
-    return selected_loras
+    yield ("Successfuly applied the LoRAs")
 
 
 def load_preset_values(preset_menu, state, return_dict=False):
@@ -273,19 +275,16 @@
                         shared.gradio['model_menu'] = gr.Dropdown(choices=get_available_models(), value=shared.model_name, label='Model')
                         ui.create_refresh_button(shared.gradio['model_menu'], lambda: None, lambda: {'choices': get_available_models()}, 'refresh-button')
 
+                with gr.Column():
                     with gr.Row():
-<<<<<<< HEAD
-                        shared.gradio['lora_menu'] = gr.Dropdown(multiselect=True, choices=available_loras, value=shared.lora_names, label='LoRA(s)')
+                        shared.gradio['lora_menu'] = gr.Dropdown(multiselect=True, choices=get_available_loras(), value=shared.lora_names, label='LoRA(s)')
                         ui.create_refresh_button(shared.gradio['lora_menu'], lambda: None, lambda: {'choices': get_available_loras(), 'value': shared.lora_names}, 'refresh-button')
-                        shared.gradio['lora_menu_apply'] = gr.Button(value='Apply LoRA model selection')
-=======
-                        shared.gradio['lora_menu'] = gr.Dropdown(choices=get_available_loras(), value=shared.lora_name, label='LoRA')
-                        ui.create_refresh_button(shared.gradio['lora_menu'], lambda: None, lambda: {'choices': get_available_loras()}, 'refresh-button')
->>>>>>> 1901d238
-
-        with gr.Column():
-            unload = gr.Button("Unload the model")
-            reload = gr.Button("Reload the model")
+
+        with gr.Column():
+            shared.gradio['lora_menu_apply'] = gr.Button(value='Apply selected LoRAs')
+            with gr.Row():
+                unload = gr.Button("Unload the model")
+                reload = gr.Button("Reload the model")
 
     with gr.Row():
         with gr.Column():
@@ -343,7 +342,7 @@
         update_model_parameters, shared.gradio['interface_state'], None).then(
         load_model_wrapper, shared.gradio['model_menu'], shared.gradio['model_status'], show_progress=True)
 
-    shared.gradio['lora_menu_apply'].click(load_lora_wrapper, shared.gradio['lora_menu'], shared.gradio['lora_menu'], show_progress=True)
+    shared.gradio['lora_menu_apply'].click(load_lora_wrapper, shared.gradio['lora_menu'], shared.gradio['model_status'], show_progress=False)
     shared.gradio['download_button'].click(download_model_wrapper, shared.gradio['custom_model_menu'], shared.gradio['model_status'], show_progress=False)
 
 
@@ -433,35 +432,11 @@
     # Defining some variables
     gen_events = []
     default_preset = shared.settings['presets'][next((k for k in shared.settings['presets'] if re.match(k.lower(), shared.model_name.lower())), 'default')]
-    if shared.lora_name != "None":
+    if False: #shared.lora_name != "None":
         default_text = load_prompt(shared.settings['lora_prompts'][next((k for k in shared.settings['lora_prompts'] if re.match(k.lower(), shared.lora_name.lower())), 'default')])
     else:
-<<<<<<< HEAD
-        print('The following models are available:\n')
-        for i, model in enumerate(available_models):
-            print(f'{i+1}. {model}')
-        print(f'\nWhich one do you want to load? 1-{len(available_models)}\n')
-        i = int(input()) - 1
-        print()
-    shared.model_name = available_models[i]
-
-# If any model has been selected, load it
-if shared.model_name != 'None':
-    shared.model, shared.tokenizer = load_model(shared.model_name)
-    if shared.args.lora:
-        add_lora_to_model(shared.args.lora)
-
-# Default UI settings
-default_preset = shared.settings['presets'][next((k for k in shared.settings['presets'] if re.match(k.lower(), shared.model_name.lower())), 'default')]
-if len(shared.lora_names) > 0:
-    default_text = load_prompt(shared.settings['lora_prompts'][next((k for k in shared.settings['lora_prompts'] if any(re.match(k.lower(), name.lower()) for name in shared.lora_names)), 'default')])
-else:
-    default_text = load_prompt(shared.settings['prompts'][next((k for k in shared.settings['prompts'] if re.match(k.lower(), shared.model_name.lower())), 'default')])
-title = 'Text generation web UI'
-=======
         default_text = load_prompt(shared.settings['prompts'][next((k for k in shared.settings['prompts'] if re.match(k.lower(), shared.model_name.lower())), 'default')])
     title = 'Text generation web UI'
->>>>>>> 1901d238
 
     # Authentication variables
     auth = None
