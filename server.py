--- conflicted
+++ resolved
@@ -661,18 +661,12 @@
                         gr.HTML('<div style="padding-bottom: 13px"></div>')
                         shared.gradio['max_new_tokens'] = gr.Slider(minimum=shared.settings['max_new_tokens_min'], maximum=shared.settings['max_new_tokens_max'], step=1, label='max_new_tokens', value=shared.settings['max_new_tokens'])
                         with gr.Row():
-<<<<<<< HEAD
-                            shared.gradio['prompt_menu'] = gr.Dropdown(choices=get_available_prompts(), value='None', label='Prompt')
-                            ui.create_refresh_button(shared.gradio['prompt_menu'], lambda: None, lambda: {'choices': get_available_prompts()}, 'refresh-button')
-                        shared.gradio['open_save_prompt'] = gr.Button('Save prompt', elem_classes="small-button")
-                        shared.gradio['prompt_to_save'] = gr.Textbox(elem_classes="textbox_default",interactive=True, lines=1, label='Prompt name:',visible=False)
-                        shared.gradio['save_prompt'] = gr.Button('SAVE PROMPT',variant='stop', elem_classes="small-button", visible=False)
-=======
                             shared.gradio['prompt_menu'] = gr.Dropdown(choices=utils.get_available_prompts(), value='None', label='Prompt')
                             ui.create_refresh_button(shared.gradio['prompt_menu'], lambda: None, lambda: {'choices': utils.get_available_prompts()}, 'refresh-button')
 
-                        shared.gradio['save_prompt'] = gr.Button('Save prompt')
->>>>>>> c9c6aa2b
+                        shared.gradio['open_save_prompt'] = gr.Button('Save prompt')
+                        shared.gradio['save_prompt'] = gr.Button('Confirm save prompt', visible=False)
+                        shared.gradio['prompt_to_save'] = gr.Textbox(elem_classes="textbox_default",interactive=True, lines=1, label='Prompt name:',visible=False)
                         shared.gradio['count_tokens'] = gr.Button('Count tokens')
                         shared.gradio['status'] = gr.Markdown('')
 
@@ -694,9 +688,8 @@
                             shared.gradio['Stop'] = gr.Button('Stop', elem_classes="small-button")
                             shared.gradio['Continue'] = gr.Button('Continue', elem_classes="small-button")
                             shared.gradio['open_save_prompt'] = gr.Button('Save prompt', elem_classes="small-button")
+                            shared.gradio['save_prompt'] = gr.Button('Confirm save prompt', visible=False, elem_classes="small-button")
                             shared.gradio['count_tokens'] = gr.Button('Count tokens', elem_classes="small-button")
-                            shared.gradio['prompt_to_save'] = gr.Textbox(elem_classes="textbox_default",interactive=True, lines=1, label='Prompt name:',visible=False)
-                            shared.gradio['save_prompt'] = gr.Button('SAVE PROMPT',variant='stop', elem_classes="small-button", visible=False)
 
                         with gr.Row():
                             with gr.Column():
@@ -705,6 +698,9 @@
                                     ui.create_refresh_button(shared.gradio['prompt_menu'], lambda: None, lambda: {'choices': utils.get_available_prompts()}, 'refresh-button')
 
                             with gr.Column():
+                                with gr.Row():
+                                    shared.gradio['prompt_to_save'] = gr.Textbox(elem_classes="textbox_default",interactive=True, lines=1, label='Prompt name:',visible=False)
+
                                 shared.gradio['status'] = gr.Markdown('')
 
                     with gr.Column():
