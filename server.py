import logging
import os
import requests
import warnings
import modules.logging_colors

os.environ['GRADIO_ANALYTICS_ENABLED'] = 'False'
os.environ['BITSANDBYTES_NOWELCOME'] = '1'
warnings.filterwarnings('ignore', category=UserWarning, message='TypedStorage is deprecated')
logging.basicConfig(format='%(levelname)s:%(message)s', level=logging.INFO)

# This is a hack to prevent Gradio from phoning home when it gets imported
def my_get(url, **kwargs):
    logging.info('Gradio HTTP request redirected to localhost :)')
    kwargs.setdefault('allow_redirects', True)
    return requests.api.request('get', 'http://127.0.0.1/', **kwargs)


original_get = requests.get
requests.get = my_get
import gradio as gr
requests.get = original_get

import matplotlib
matplotlib.use('Agg')  # This fixes LaTeX rendering on some systems

import importlib
import io
import json
import math
import os
import re
import sys
import time
import traceback
import zipfile
from datetime import datetime
from functools import partial
from pathlib import Path

import psutil
import torch
import yaml
from PIL import Image

import modules.extensions as extensions_module
from modules import chat, shared, training, ui, utils
from modules.extensions import apply_extensions
from modules.html_generator import chat_html_wrapper
from modules.LoRA import add_lora_to_model
from modules.models import load_model, load_soft_prompt, unload_model
from modules.text_generation import generate_reply_wrapper, get_encoded_length, stop_everything_event


def load_model_wrapper(selected_model, autoload=False):
    if not autoload:
        yield f"The settings for {selected_model} have been updated.\nClick on \"Load the model\" to load it."
        return

    if selected_model == 'None':
        yield "No model selected"
    else:
        try:
            yield f"Loading {selected_model}..."
            shared.model_name = selected_model
            unload_model()
            if selected_model != '':
                shared.model, shared.tokenizer = load_model(shared.model_name)

            yield f"Successfully loaded {selected_model}"
        except:
            yield traceback.format_exc()


def load_lora_wrapper(selected_loras):
    yield ("Applying the following LoRAs to {}:\n\n{}".format(shared.model_name, '\n'.join(selected_loras)))
    add_lora_to_model(selected_loras)
    yield ("Successfuly applied the LoRAs")


def load_preset_values(preset_menu, state, return_dict=False):
    generate_params = {
        'do_sample': True,
        'temperature': 1,
        'top_p': 1,
        'typical_p': 1,
        'repetition_penalty': 1,
        'encoder_repetition_penalty': 1,
        'top_k': 50,
        'num_beams': 1,
        'penalty_alpha': 0,
        'min_length': 0,
        'length_penalty': 1,
        'no_repeat_ngram_size': 0,
        'early_stopping': False,
    }
    with open(Path(f'presets/{preset_menu}.txt'), 'r') as infile:
        preset = infile.read()
    for i in preset.splitlines():
        i = i.rstrip(',').strip().split('=')
        if len(i) == 2 and i[0].strip() != 'tokens':
            generate_params[i[0].strip()] = eval(i[1].strip())
    generate_params['temperature'] = min(1.99, generate_params['temperature'])

    if return_dict:
        return generate_params
    else:
        state.update(generate_params)
        return state, *[generate_params[k] for k in ['do_sample', 'temperature', 'top_p', 'typical_p', 'repetition_penalty', 'encoder_repetition_penalty', 'top_k', 'min_length', 'no_repeat_ngram_size', 'num_beams', 'penalty_alpha', 'length_penalty', 'early_stopping']]


def upload_soft_prompt(file):
    with zipfile.ZipFile(io.BytesIO(file)) as zf:
        zf.extract('meta.json')
        j = json.loads(open('meta.json', 'r').read())
        name = j['name']
        Path('meta.json').unlink()

    with open(Path(f'softprompts/{name}.zip'), 'wb') as f:
        f.write(file)

    return name


def open_save_prompt():
    fname = f"{datetime.now().strftime('%Y-%m-%d-%H%M%S')}"
    return gr.update(value=fname, visible=True), gr.update(visible=False), gr.update(visible=True)


def save_prompt(text, fname):
    if fname != "":
        with open(Path(f'prompts/{fname}.txt'), 'w', encoding='utf-8') as f:
            f.write(text)

        message = f"Saved to prompts/{fname}.txt"
    else:
        message = "Error: No prompt name given."

    return message, gr.update(visible=False), gr.update(visible=True), gr.update(visible=False)


def load_prompt(fname):
    if fname in ['None', '']:
        return ''
    elif fname.startswith('Instruct-'):
        fname = re.sub('^Instruct-', '', fname)
        with open(Path(f'characters/instruction-following/{fname}.yaml'), 'r', encoding='utf-8') as f:
            data = yaml.safe_load(f)
            output = ''
            if 'context' in data:
                output += data['context']

            replacements = {
                '<|user|>': data['user'],
                '<|bot|>': data['bot'],
                '<|user-message|>': 'Input',
            }

            output += utils.replace_all(data['turn_template'].split('<|bot-message|>')[0], replacements)
            return output.rstrip(' ')
    else:
        with open(Path(f'prompts/{fname}.txt'), 'r', encoding='utf-8') as f:
            text = f.read()
            if text[-1] == '\n':
                text = text[:-1]

            return text


def count_tokens(text):
    tokens = get_encoded_length(text)
    return f'{tokens} tokens in the input.'


def download_model_wrapper(repo_id):
    try:
        downloader = importlib.import_module("download-model")
        repo_id_parts = repo_id.split(":")
        model = repo_id_parts[0] if len(repo_id_parts) > 0 else repo_id
        branch = repo_id_parts[1] if len(repo_id_parts) > 1 else "main"
        check = False

        yield ("Cleaning up the model/branch names")
        model, branch = downloader.sanitize_model_and_branch_names(model, branch)

        yield ("Getting the download links from Hugging Face")
        links, sha256, is_lora = downloader.get_download_links_from_huggingface(model, branch, text_only=False)

        yield ("Getting the output folder")
        output_folder = downloader.get_output_folder(model, branch, is_lora)

        if check:
            yield ("Checking previously downloaded files")
            downloader.check_model_files(model, branch, links, sha256, output_folder)
        else:
            yield (f"Downloading files to {output_folder}")
            downloader.download_model_files(model, branch, links, sha256, output_folder, threads=1)
            yield ("Done!")
    except:
        yield traceback.format_exc()


# Update the command-line arguments based on the interface values
def update_model_parameters(state, initial=False):
    elements = ui.list_model_elements()  # the names of the parameters
    gpu_memories = []

    for i, element in enumerate(elements):
        if element not in state:
            continue

        value = state[element]
        if element.startswith('gpu_memory'):
            gpu_memories.append(value)
            continue

        if initial and vars(shared.args)[element] != vars(shared.args_defaults)[element]:
            continue

        # Setting null defaults
        if element in ['wbits', 'groupsize', 'model_type'] and value == 'None':
            value = vars(shared.args_defaults)[element]
        elif element in ['cpu_memory'] and value == 0:
            value = vars(shared.args_defaults)[element]

        # Making some simple conversions
        if element in ['wbits', 'groupsize', 'pre_layer']:
            value = int(value)
        elif element == 'cpu_memory' and value is not None:
            value = f"{value}MiB"

        if element in ['pre_layer']:
            value = [value] if value > 0 else None

        setattr(shared.args, element, value)

    found_positive = False
    for i in gpu_memories:
        if i > 0:
            found_positive = True
            break

    if not (initial and vars(shared.args)['gpu_memory'] != vars(shared.args_defaults)['gpu_memory']):
        if found_positive:
            shared.args.gpu_memory = [f"{i}MiB" for i in gpu_memories]
        else:
            shared.args.gpu_memory = None


def get_model_specific_settings(model):
    settings = shared.model_config
    model_settings = {}

    for pat in settings:
        if re.match(pat.lower(), model.lower()):
            for k in settings[pat]:
                model_settings[k] = settings[pat][k]

    return model_settings


def load_model_specific_settings(model, state, return_dict=False):
    model_settings = get_model_specific_settings(model)
    for k in model_settings:
        if k in state:
            state[k] = model_settings[k]

    return state


def save_model_settings(model, state):
    if model == 'None':
        yield ("Not saving the settings because no model is loaded.")
        return

    with Path(f'{shared.args.model_dir}/config-user.yaml') as p:
        if p.exists():
            user_config = yaml.safe_load(open(p, 'r').read())
        else:
            user_config = {}

        model_regex = model + '$'  # For exact matches
        if model_regex not in user_config:
            user_config[model_regex] = {}

        for k in ui.list_model_elements():
            user_config[model_regex][k] = state[k]

        with open(p, 'w') as f:
            f.write(yaml.dump(user_config))

        yield (f"Settings for {model} saved to {p}")


def create_model_menus():
    # Finding the default values for the GPU and CPU memories
    total_mem = []
    for i in range(torch.cuda.device_count()):
        total_mem.append(math.floor(torch.cuda.get_device_properties(i).total_memory / (1024 * 1024)))

    default_gpu_mem = []
    if shared.args.gpu_memory is not None and len(shared.args.gpu_memory) > 0:
        for i in shared.args.gpu_memory:
            if 'mib' in i.lower():
                default_gpu_mem.append(int(re.sub('[a-zA-Z ]', '', i)))
            else:
                default_gpu_mem.append(int(re.sub('[a-zA-Z ]', '', i)) * 1000)
    while len(default_gpu_mem) < len(total_mem):
        default_gpu_mem.append(0)

    total_cpu_mem = math.floor(psutil.virtual_memory().total / (1024 * 1024))
    if shared.args.cpu_memory is not None:
        default_cpu_mem = re.sub('[a-zA-Z ]', '', shared.args.cpu_memory)
    else:
        default_cpu_mem = 0

    with gr.Row():
        with gr.Column():
            with gr.Row():
                with gr.Column():
                    with gr.Row():
                        shared.gradio['model_menu'] = gr.Dropdown(choices=utils.get_available_models(), value=shared.model_name, label='Model')
                        ui.create_refresh_button(shared.gradio['model_menu'], lambda: None, lambda: {'choices': utils.get_available_models()}, 'refresh-button')

                with gr.Column():
                    with gr.Row():
                        shared.gradio['lora_menu'] = gr.Dropdown(multiselect=True, choices=utils.get_available_loras(), value=shared.lora_names, label='LoRA(s)')
                        ui.create_refresh_button(shared.gradio['lora_menu'], lambda: None, lambda: {'choices': utils.get_available_loras(), 'value': shared.lora_names}, 'refresh-button')

        with gr.Column():
            with gr.Row():
                shared.gradio['lora_menu_apply'] = gr.Button(value='Apply the selected LoRAs')
            with gr.Row():
                load = gr.Button("Load the model", visible=not shared.settings['autoload_model'])
                unload = gr.Button("Unload the model")
                reload = gr.Button("Reload the model")
                save_settings = gr.Button("Save settings for this model")

    with gr.Row():
        with gr.Column():
            with gr.Box():
                gr.Markdown('Transformers parameters')
                with gr.Row():
                    with gr.Column():
                        for i in range(len(total_mem)):
                            shared.gradio[f'gpu_memory_{i}'] = gr.Slider(label=f"gpu-memory in MiB for device :{i}", maximum=total_mem[i], value=default_gpu_mem[i])
                        shared.gradio['cpu_memory'] = gr.Slider(label="cpu-memory in MiB", maximum=total_cpu_mem, value=default_cpu_mem)

                    with gr.Column():
                        shared.gradio['auto_devices'] = gr.Checkbox(label="auto-devices", value=shared.args.auto_devices)
                        shared.gradio['disk'] = gr.Checkbox(label="disk", value=shared.args.disk)
                        shared.gradio['cpu'] = gr.Checkbox(label="cpu", value=shared.args.cpu)
                        shared.gradio['bf16'] = gr.Checkbox(label="bf16", value=shared.args.bf16)
                        shared.gradio['load_in_8bit'] = gr.Checkbox(label="load-in-8bit", value=shared.args.load_in_8bit)

        with gr.Column():
            with gr.Box():
                gr.Markdown('GPTQ parameters')
                with gr.Row():
                    with gr.Column():
                        shared.gradio['wbits'] = gr.Dropdown(label="wbits", choices=["None", 1, 2, 3, 4, 8], value=shared.args.wbits if shared.args.wbits > 0 else "None")
                        shared.gradio['groupsize'] = gr.Dropdown(label="groupsize", choices=["None", 32, 64, 128, 1024], value=shared.args.groupsize if shared.args.groupsize > 0 else "None")

                    with gr.Column():
                        shared.gradio['model_type'] = gr.Dropdown(label="model_type", choices=["None", "llama", "opt", "gptj"], value=shared.args.model_type or "None")
                        shared.gradio['pre_layer'] = gr.Slider(label="pre_layer", minimum=0, maximum=100, value=shared.args.pre_layer[0] if shared.args.pre_layer is not None else 0)

    with gr.Row():
        with gr.Column():
            with gr.Row():
                shared.gradio['autoload_model'] = gr.Checkbox(value=shared.settings['autoload_model'], label='Autoload the model', info='Whether to load the model as soon as it is selected in the Model dropdown.')

            shared.gradio['custom_model_menu'] = gr.Textbox(label="Download custom model or LoRA", info="Enter the Hugging Face username/model path, for instance: facebook/galactica-125m. To specify a branch, add it at the end after a \":\" character like this: facebook/galactica-125m:main")
            shared.gradio['download_model_button'] = gr.Button("Download")

        with gr.Column():
            with gr.Box():
                gr.Markdown('llama.cpp parameters')
                with gr.Row():
                    with gr.Column():
                        shared.gradio['threads'] = gr.Slider(label="threads", minimum=0, step=1, maximum=32, value=shared.args.threads)
                        shared.gradio['n_batch'] = gr.Slider(label="n_batch", minimum=1, maximum=2048, value=shared.args.n_batch)
                        shared.gradio['n_gpu_layers'] = gr.Slider(label="n-gpu-layers", minimum=0, maximum=128, value=shared.args.n_gpu_layers)

                    with gr.Column():
                        shared.gradio['no_mmap'] = gr.Checkbox(label="no-mmap", value=shared.args.no_mmap)
                        shared.gradio['mlock'] = gr.Checkbox(label="mlock", value=shared.args.mlock)

            with gr.Row():                
                shared.gradio['model_status'] = gr.Markdown('No model is loaded' if shared.model_name == 'None' else 'Ready')

    # In this event handler, the interface state is read and updated
    # with the model defaults (if any), and then the model is loaded
    # unless "autoload_model" is unchecked
    shared.gradio['model_menu'].change(
        ui.gather_interface_values, [shared.gradio[k] for k in shared.input_elements], shared.gradio['interface_state']).then(
        load_model_specific_settings, [shared.gradio[k] for k in ['model_menu', 'interface_state']], shared.gradio['interface_state']).then(
        ui.apply_interface_values, shared.gradio['interface_state'], [shared.gradio[k] for k in ui.list_interface_input_elements(chat=shared.is_chat())], show_progress=False).then(
        update_model_parameters, shared.gradio['interface_state'], None).then(
        load_model_wrapper, [shared.gradio[k] for k in ['model_menu', 'autoload_model']], shared.gradio['model_status'], show_progress=False)

    load.click(
        ui.gather_interface_values, [shared.gradio[k] for k in shared.input_elements], shared.gradio['interface_state']).then(
        update_model_parameters, shared.gradio['interface_state'], None).then(
        partial(load_model_wrapper, autoload=True), shared.gradio['model_menu'], shared.gradio['model_status'], show_progress=False)

    unload.click(
        unload_model, None, None).then(
        lambda: "Model unloaded", None, shared.gradio['model_status'])

    reload.click(
        unload_model, None, None).then(
        ui.gather_interface_values, [shared.gradio[k] for k in shared.input_elements], shared.gradio['interface_state']).then(
        update_model_parameters, shared.gradio['interface_state'], None).then(
        partial(load_model_wrapper, autoload=True), shared.gradio['model_menu'], shared.gradio['model_status'], show_progress=False)

    save_settings.click(
        ui.gather_interface_values, [shared.gradio[k] for k in shared.input_elements], shared.gradio['interface_state']).then(
        save_model_settings, [shared.gradio[k] for k in ['model_menu', 'interface_state']], shared.gradio['model_status'], show_progress=False)

    shared.gradio['lora_menu_apply'].click(load_lora_wrapper, shared.gradio['lora_menu'], shared.gradio['model_status'], show_progress=False)
    shared.gradio['download_model_button'].click(download_model_wrapper, shared.gradio['custom_model_menu'], shared.gradio['model_status'], show_progress=False)
    shared.gradio['autoload_model'].change(lambda x: gr.update(visible=not x), shared.gradio['autoload_model'], load)


def create_settings_menus(default_preset):

    generate_params = load_preset_values(default_preset if not shared.args.flexgen else 'Naive', {}, return_dict=True)

    with gr.Row():
        with gr.Column():
            with gr.Row():
                shared.gradio['preset_menu'] = gr.Dropdown(choices=utils.get_available_presets(), value=default_preset if not shared.args.flexgen else 'Naive', label='Generation parameters preset')
                ui.create_refresh_button(shared.gradio['preset_menu'], lambda: None, lambda: {'choices': utils.get_available_presets()}, 'refresh-button')
        with gr.Column():
            shared.gradio['seed'] = gr.Number(value=shared.settings['seed'], label='Seed (-1 for random)')

    with gr.Row():
        with gr.Column():
            with gr.Box():
                gr.Markdown('Custom generation parameters ([click here to view technical documentation](https://huggingface.co/docs/transformers/main_classes/text_generation#transformers.GenerationConfig))')
                with gr.Row():
                    with gr.Column():
                        shared.gradio['temperature'] = gr.Slider(0.01, 1.99, value=generate_params['temperature'], step=0.01, label='temperature', info='Primary factor to control randomness of outputs. 0 = deterministic (only the most likely token is used). Higher value = more randomness.')
                        shared.gradio['top_p'] = gr.Slider(0.0, 1.0, value=generate_params['top_p'], step=0.01, label='top_p', info='If not set to 1, select tokens with probabilities adding up to less than this number. Higher value = higher range of possible random results.')
                        shared.gradio['top_k'] = gr.Slider(0, 200, value=generate_params['top_k'], step=1, label='top_k', info='Similar to top_p, but select instead only the top_k most likely tokens. Higher value = higher range of possible random results.')
                        shared.gradio['typical_p'] = gr.Slider(0.0, 1.0, value=generate_params['typical_p'], step=0.01, label='typical_p', info='If not set to 1, select only tokens that are at least this much more likely to appear than random tokens, given the prior text.')
                    with gr.Column():
                        shared.gradio['repetition_penalty'] = gr.Slider(1.0, 1.5, value=generate_params['repetition_penalty'], step=0.01, label='repetition_penalty', info='Exponential penalty factor for repeating prior tokens. 1 means no penalty, higher value = less repetition, lower value = more repetition.')
                        shared.gradio['encoder_repetition_penalty'] = gr.Slider(0.8, 1.5, value=generate_params['encoder_repetition_penalty'], step=0.01, label='encoder_repetition_penalty', info='Also known as the "Hallucinations filter". Used to penalize tokens that are *not* in the prior text. Higher value = more likely to stay in context, lower value = more likely to diverge.')
                        shared.gradio['no_repeat_ngram_size'] = gr.Slider(0, 20, step=1, value=generate_params['no_repeat_ngram_size'], label='no_repeat_ngram_size', info='If not set to 0, specifies the length of token sets that are completely blocked from repeating at all. Higher values = blocks larger phrases, lower values = blocks words or letters from repeating. Only 0 or high values are a good idea in most cases.')
                        shared.gradio['min_length'] = gr.Slider(0, 2000, step=1, value=generate_params['min_length'], label='min_length', info='Minimum generation length in tokens.')
                shared.gradio['do_sample'] = gr.Checkbox(value=generate_params['do_sample'], label='do_sample')
        with gr.Column():
            with gr.Box():
                gr.Markdown('Contrastive search')
                shared.gradio['penalty_alpha'] = gr.Slider(0, 5, value=generate_params['penalty_alpha'], label='penalty_alpha')

                gr.Markdown('Beam search (uses a lot of VRAM)')
                with gr.Row():
                    with gr.Column():
                        shared.gradio['num_beams'] = gr.Slider(1, 20, step=1, value=generate_params['num_beams'], label='num_beams')
                        shared.gradio['length_penalty'] = gr.Slider(-5, 5, value=generate_params['length_penalty'], label='length_penalty')
                    with gr.Column():
                        shared.gradio['early_stopping'] = gr.Checkbox(value=generate_params['early_stopping'], label='early_stopping')

            with gr.Box():
                with gr.Row():
                    with gr.Column():
                        shared.gradio['truncation_length'] = gr.Slider(value=shared.settings['truncation_length'], minimum=shared.settings['truncation_length_min'], maximum=shared.settings['truncation_length_max'], step=1, label='Truncate the prompt up to this length', info='The leftmost tokens are removed if the prompt exceeds this length. Most models require this to be at most 2048.')
                        shared.gradio['custom_stopping_strings'] = gr.Textbox(lines=1, value=shared.settings["custom_stopping_strings"] or None, label='Custom stopping strings', info='In addition to the defaults. Written between "" and separated by commas. For instance: "\\nYour Assistant:", "\\nThe assistant:"')
                    with gr.Column():
                        shared.gradio['ban_eos_token'] = gr.Checkbox(value=shared.settings['ban_eos_token'], label='Ban the eos_token', info='Forces the model to never end the generation prematurely.')
                        shared.gradio['add_bos_token'] = gr.Checkbox(value=shared.settings['add_bos_token'], label='Add the bos_token to the beginning of prompts', info='Disabling this can make the replies more creative.')

                        shared.gradio['skip_special_tokens'] = gr.Checkbox(value=shared.settings['skip_special_tokens'], label='Skip special tokens', info='Some specific models need this unset.')
                        shared.gradio['stream'] = gr.Checkbox(value=not shared.args.no_stream, label='Activate text streaming')

    with gr.Accordion('Soft prompt', open=False):
        with gr.Row():
            shared.gradio['softprompts_menu'] = gr.Dropdown(choices=utils.get_available_softprompts(), value='None', label='Soft prompt')
            ui.create_refresh_button(shared.gradio['softprompts_menu'], lambda: None, lambda: {'choices': utils.get_available_softprompts()}, 'refresh-button')

        gr.Markdown('Upload a soft prompt (.zip format):')
        with gr.Row():
            shared.gradio['upload_softprompt'] = gr.File(type='binary', file_types=['.zip'])

    shared.gradio['preset_menu'].change(load_preset_values, [shared.gradio[k] for k in ['preset_menu', 'interface_state']], [shared.gradio[k] for k in ['interface_state', 'do_sample', 'temperature', 'top_p', 'typical_p', 'repetition_penalty', 'encoder_repetition_penalty', 'top_k', 'min_length', 'no_repeat_ngram_size', 'num_beams', 'penalty_alpha', 'length_penalty', 'early_stopping']])
    shared.gradio['softprompts_menu'].change(load_soft_prompt, shared.gradio['softprompts_menu'], shared.gradio['softprompts_menu'], show_progress=True)
    shared.gradio['upload_softprompt'].upload(upload_soft_prompt, shared.gradio['upload_softprompt'], shared.gradio['softprompts_menu'])


def set_interface_arguments(interface_mode, extensions, bool_active):
    modes = ["default", "notebook", "chat", "cai_chat"]
    cmd_list = vars(shared.args)
    bool_list = [k for k in cmd_list if type(cmd_list[k]) is bool and k not in modes]

    shared.args.extensions = extensions
    for k in modes[1:]:
        setattr(shared.args, k, False)
    if interface_mode != "default":
        setattr(shared.args, interface_mode, True)

    for k in bool_list:
        setattr(shared.args, k, False)
    for k in bool_active:
        setattr(shared.args, k, True)

    shared.need_restart = True


def create_interface():

    # Defining some variables
    gen_events = []
    default_preset = shared.settings['presets'][next((k for k in shared.settings['presets'] if re.match(k.lower(), shared.model_name.lower())), 'default')]
    if len(shared.lora_names) == 1:
        default_text = load_prompt(shared.settings['prompts'][next((k for k in shared.settings['prompts'] if re.match(k.lower(), shared.lora_names[0].lower())), 'default')])
    else:
        default_text = load_prompt(shared.settings['prompts'][next((k for k in shared.settings['prompts'] if re.match(k.lower(), shared.model_name.lower())), 'default')])
    title = 'Text generation web UI'

    # Authentication variables
    auth = None
    if shared.args.gradio_auth_path is not None:
        gradio_auth_creds = []
        with open(shared.args.gradio_auth_path, 'r', encoding="utf8") as file:
            for line in file.readlines():
                gradio_auth_creds += [x.strip() for x in line.split(',') if x.strip()]
        auth = [tuple(cred.split(':')) for cred in gradio_auth_creds]

    # Importing the extension files and executing their setup() functions
    if shared.args.extensions is not None and len(shared.args.extensions) > 0:
        extensions_module.load_extensions()

<<<<<<< HEAD
    with gr.Blocks(css=ui.css if not shared.is_chat() else ui.css + ui.chat_css, analytics_enabled=False, title=title) as shared.gradio['interface']:
        if os.path.exists("notification.mp3"):
            shared.gradio['audio_notification'] = gr.Audio(interactive=False, value="notification.mp3", elem_id="audio_notification", visible=False)
=======
    # css/js strings
    css = ui.css if not shared.is_chat() else ui.css + ui.chat_css
    js = ui.main_js if not shared.is_chat() else ui.main_js + ui.chat_js
    css += apply_extensions('css')
    js += apply_extensions('js')

    with gr.Blocks(css=css, analytics_enabled=False, title=title, theme=ui.theme) as shared.gradio['interface']:
>>>>>>> 1b52bddf

        # Create chat mode interface
        if shared.is_chat():
            shared.input_elements = ui.list_interface_input_elements(chat=True)
            shared.gradio['interface_state'] = gr.State({k: None for k in shared.input_elements})
            shared.gradio['Chat input'] = gr.State()
            shared.gradio['dummy'] = gr.State()

            with gr.Tab('Text generation', elem_id='main'):
                shared.gradio['display'] = gr.HTML(value=chat_html_wrapper(shared.history['visible'], shared.settings['name1'], shared.settings['name2'], 'chat', 'cai-chat'))
                shared.gradio['textbox'] = gr.Textbox(label='Input')
                with gr.Row():
                    shared.gradio['Stop'] = gr.Button('Stop', elem_id='stop')
                    shared.gradio['Generate'] = gr.Button('Generate', elem_id='Generate', variant='primary')
                    shared.gradio['Continue'] = gr.Button('Continue')

                with gr.Row():
                    shared.gradio['Copy last reply'] = gr.Button('Copy last reply')
                    shared.gradio['Regenerate'] = gr.Button('Regenerate')
                    shared.gradio['Replace last reply'] = gr.Button('Replace last reply')

                with gr.Row():
                    shared.gradio['Impersonate'] = gr.Button('Impersonate')
                    shared.gradio['Send dummy message'] = gr.Button('Send dummy message')
                    shared.gradio['Send dummy reply'] = gr.Button('Send dummy reply')

                with gr.Row():
                    shared.gradio['Remove last'] = gr.Button('Remove last')
                    shared.gradio['Clear history'] = gr.Button('Clear history')
                    shared.gradio['Clear history-confirm'] = gr.Button('Confirm', variant='stop', visible=False)
                    shared.gradio['Clear history-cancel'] = gr.Button('Cancel', visible=False)

                shared.gradio['mode'] = gr.Radio(choices=['chat', 'chat-instruct', 'instruct'], value=shared.settings['mode'] if shared.settings['mode'] in ['chat', 'instruct', 'chat-instruct'] else 'chat', label='Mode', info='Defines how the chat prompt is generated. In instruct and chat-instruct modes, the instruction template selected under "Chat settings" must match the current model.')
                shared.gradio['chat_style'] = gr.Dropdown(choices=utils.get_available_chat_styles(), label='Chat style', value=shared.settings['chat_style'], visible=shared.settings['mode'] != 'instruct')

            with gr.Tab('Chat settings', elem_id='chat-settings'):
                with gr.Row():
                    shared.gradio['character_menu'] = gr.Dropdown(choices=utils.get_available_characters(), label='Character', elem_id='character-menu', info='Used in chat and chat-instruct modes.')
                    ui.create_refresh_button(shared.gradio['character_menu'], lambda: None, lambda: {'choices': utils.get_available_characters()}, 'refresh-button')

                with gr.Row():
                    with gr.Column(scale=8):
                        shared.gradio['name1'] = gr.Textbox(value=shared.settings['name1'], lines=1, label='Your name')
                        shared.gradio['name2'] = gr.Textbox(value=shared.settings['name2'], lines=1, label='Character\'s name')
                        shared.gradio['context'] = gr.Textbox(value=shared.settings['context'], lines=4, label='Context')
                        shared.gradio['greeting'] = gr.Textbox(value=shared.settings['greeting'], lines=4, label='Greeting')

                    with gr.Column(scale=1):
                        shared.gradio['character_picture'] = gr.Image(label='Character picture', type='pil')
                        shared.gradio['your_picture'] = gr.Image(label='Your picture', type='pil', value=Image.open(Path('cache/pfp_me.png')) if Path('cache/pfp_me.png').exists() else None)

                shared.gradio['instruction_template'] = gr.Dropdown(choices=utils.get_available_instruction_templates(), label='Instruction template', value='None', info='Change this according to the model/LoRA that you are using. Used in instruct and chat-instruct modes.')
                shared.gradio['name1_instruct'] = gr.Textbox(value='', lines=2, label='User string')
                shared.gradio['name2_instruct'] = gr.Textbox(value='', lines=1, label='Bot string')
                shared.gradio['context_instruct'] = gr.Textbox(value='', lines=4, label='Context')
                shared.gradio['turn_template'] = gr.Textbox(value=shared.settings['turn_template'], lines=1, label='Turn template', info='Used to precisely define the placement of spaces and new line characters in instruction prompts.')
                with gr.Row():
                    shared.gradio['chat-instruct_command'] = gr.Textbox(value=shared.settings['chat-instruct_command'], lines=4, label='Command for chat-instruct mode', info='<|character|> gets replaced by the bot name, and <|prompt|> gets replaced by the regular chat prompt.')

                with gr.Row():
                    with gr.Tab('Chat history'):
                        with gr.Row():
                            with gr.Column():
                                gr.Markdown('## Upload')
                                shared.gradio['upload_chat_history'] = gr.File(type='binary', file_types=['.json', '.txt'])

                            with gr.Column():
                                gr.Markdown('## Download')
                                shared.gradio['download'] = gr.File()
                                shared.gradio['download_button'] = gr.Button(value='Click me')

                    with gr.Tab('Upload character'):
                        gr.Markdown('## JSON format')
                        with gr.Row():
                            with gr.Column():
                                gr.Markdown('1. Select the JSON file')
                                shared.gradio['upload_json'] = gr.File(type='binary', file_types=['.json'])

                            with gr.Column():
                                gr.Markdown('2. Select your character\'s profile picture (optional)')
                                shared.gradio['upload_img_bot'] = gr.File(type='binary', file_types=['image'])

                        shared.gradio['Upload character'] = gr.Button(value='Submit')
                        gr.Markdown('## TavernAI PNG format')
                        shared.gradio['upload_img_tavern'] = gr.File(type='binary', file_types=['image'])

            with gr.Tab("Parameters", elem_id="parameters"):
                with gr.Box():
                    gr.Markdown("Chat parameters")
                    with gr.Row():
                        with gr.Column():
                            shared.gradio['max_new_tokens'] = gr.Slider(minimum=shared.settings['max_new_tokens_min'], maximum=shared.settings['max_new_tokens_max'], step=1, label='max_new_tokens', value=shared.settings['max_new_tokens'])
                            shared.gradio['chat_prompt_size'] = gr.Slider(minimum=shared.settings['chat_prompt_size_min'], maximum=shared.settings['chat_prompt_size_max'], step=1, label='Maximum prompt size in tokens', value=shared.settings['chat_prompt_size'])

                        with gr.Column():
                            shared.gradio['chat_generation_attempts'] = gr.Slider(minimum=shared.settings['chat_generation_attempts_min'], maximum=shared.settings['chat_generation_attempts_max'], value=shared.settings['chat_generation_attempts'], step=1, label='Generation attempts (for longer replies)', info='New generations will be called until either this number is reached or no new content is generated between two iterations')
                            shared.gradio['stop_at_newline'] = gr.Checkbox(value=shared.settings['stop_at_newline'], label='Stop generating at new line character')

                create_settings_menus(default_preset)

        # Create notebook mode interface
        elif shared.args.notebook:
            shared.input_elements = ui.list_interface_input_elements(chat=False)
            shared.gradio['interface_state'] = gr.State({k: None for k in shared.input_elements})
            shared.gradio['last_input'] = gr.State('')
            with gr.Tab("Text generation", elem_id="main"):
                with gr.Row():
                    with gr.Column(scale=4):
                        with gr.Tab('Raw'):
                            shared.gradio['textbox'] = gr.Textbox(value=default_text, elem_classes="textbox", lines=27)

                        with gr.Tab('Markdown'):
                            shared.gradio['markdown'] = gr.Markdown()

                        with gr.Tab('HTML'):
                            shared.gradio['html'] = gr.HTML()

                        with gr.Row():
                            shared.gradio['Generate'] = gr.Button('Generate', variant='primary', elem_classes="small-button")
                            shared.gradio['Stop'] = gr.Button('Stop', elem_classes="small-button")
                            shared.gradio['Undo'] = gr.Button('Undo', elem_classes="small-button")
                            shared.gradio['Regenerate'] = gr.Button('Regenerate', elem_classes="small-button")

                    with gr.Column(scale=1):
                        gr.HTML('<div style="padding-bottom: 13px"></div>')
                        shared.gradio['max_new_tokens'] = gr.Slider(minimum=shared.settings['max_new_tokens_min'], maximum=shared.settings['max_new_tokens_max'], step=1, label='max_new_tokens', value=shared.settings['max_new_tokens'])
                        with gr.Row():
                            shared.gradio['prompt_menu'] = gr.Dropdown(choices=utils.get_available_prompts(), value='None', label='Prompt')
                            ui.create_refresh_button(shared.gradio['prompt_menu'], lambda: None, lambda: {'choices': utils.get_available_prompts()}, 'refresh-button')

                        shared.gradio['open_save_prompt'] = gr.Button('Save prompt')
                        shared.gradio['save_prompt'] = gr.Button('Confirm save prompt', visible=False)
                        shared.gradio['prompt_to_save'] = gr.Textbox(elem_classes="textbox_default", lines=1, label='Prompt name:', interactive=True, visible=False)
                        shared.gradio['count_tokens'] = gr.Button('Count tokens')
                        shared.gradio['status'] = gr.Markdown('')

            with gr.Tab("Parameters", elem_id="parameters"):
                create_settings_menus(default_preset)

        # Create default mode interface
        else:
            shared.input_elements = ui.list_interface_input_elements(chat=False)
            shared.gradio['interface_state'] = gr.State({k: None for k in shared.input_elements})
            shared.gradio['last_input'] = gr.State('')
            with gr.Tab("Text generation", elem_id="main"):
                with gr.Row():
                    with gr.Column():
                        shared.gradio['textbox'] = gr.Textbox(value=default_text, elem_classes="textbox_default", lines=27, label='Input')
                        shared.gradio['max_new_tokens'] = gr.Slider(minimum=shared.settings['max_new_tokens_min'], maximum=shared.settings['max_new_tokens_max'], step=1, label='max_new_tokens', value=shared.settings['max_new_tokens'])
                        with gr.Row():
                            shared.gradio['Generate'] = gr.Button('Generate', variant='primary', elem_classes="small-button")
                            shared.gradio['Stop'] = gr.Button('Stop', elem_classes="small-button")
                            shared.gradio['Continue'] = gr.Button('Continue', elem_classes="small-button")
                            shared.gradio['open_save_prompt'] = gr.Button('Save prompt', elem_classes="small-button")
                            shared.gradio['save_prompt'] = gr.Button('Confirm save prompt', visible=False, elem_classes="small-button")
                            shared.gradio['count_tokens'] = gr.Button('Count tokens', elem_classes="small-button")

                        with gr.Row():
                            with gr.Column():
                                with gr.Row():
                                    shared.gradio['prompt_menu'] = gr.Dropdown(choices=utils.get_available_prompts(), value='None', label='Prompt')
                                    ui.create_refresh_button(shared.gradio['prompt_menu'], lambda: None, lambda: {'choices': utils.get_available_prompts()}, 'refresh-button')

                            with gr.Column():
                                shared.gradio['prompt_to_save'] = gr.Textbox(elem_classes="textbox_default", lines=1, label='Prompt name:', interactive=True, visible=False)
                                shared.gradio['status'] = gr.Markdown('')

                    with gr.Column():
                        with gr.Tab('Raw'):
                            shared.gradio['output_textbox'] = gr.Textbox(elem_classes="textbox_default_output", lines=27, label='Output')

                        with gr.Tab('Markdown'):
                            shared.gradio['markdown'] = gr.Markdown()

                        with gr.Tab('HTML'):
                            shared.gradio['html'] = gr.HTML()

            with gr.Tab("Parameters", elem_id="parameters"):
                create_settings_menus(default_preset)

        # Model tab
        with gr.Tab("Model", elem_id="model-tab"):
            create_model_menus()

        # Training tab
        with gr.Tab("Training", elem_id="training-tab"):
            training.create_train_interface()

        # Interface mode tab
        with gr.Tab("Interface mode", elem_id="interface-mode"):
            modes = ["default", "notebook", "chat"]
            current_mode = "default"
            for mode in modes[1:]:
                if getattr(shared.args, mode):
                    current_mode = mode
                    break

            cmd_list = vars(shared.args)
            bool_list = sorted([k for k in cmd_list if type(cmd_list[k]) is bool and k not in modes + ui.list_model_elements()])
            bool_active = [k for k in bool_list if vars(shared.args)[k]]

            shared.gradio['interface_modes_menu'] = gr.Dropdown(choices=modes, value=current_mode, label="Mode")
            shared.gradio['extensions_menu'] = gr.CheckboxGroup(choices=utils.get_available_extensions(), value=shared.args.extensions, label="Available extensions")
            shared.gradio['bool_menu'] = gr.CheckboxGroup(choices=bool_list, value=bool_active, label="Boolean command-line flags")
            shared.gradio['reset_interface'] = gr.Button("Apply and restart the interface")

            # Reset interface event
            shared.gradio['reset_interface'].click(
                set_interface_arguments, [shared.gradio[k] for k in ['interface_modes_menu', 'extensions_menu', 'bool_menu']], None).then(
                lambda: None, None, None, _js='() => {document.body.innerHTML=\'<h1 style="font-family:monospace;margin-top:20%;color:lightgray;text-align:center;">Reloading...</h1>\'; setTimeout(function(){location.reload()},2500); return []}')

        # chat mode event handlers
        if shared.is_chat():
            shared.input_params = [shared.gradio[k] for k in ['Chat input', 'interface_state']]
            clear_arr = [shared.gradio[k] for k in ['Clear history-confirm', 'Clear history', 'Clear history-cancel']]
            shared.reload_inputs = [shared.gradio[k] for k in ['name1', 'name2', 'mode', 'chat_style']]

            gen_events.append(shared.gradio['Generate'].click(
                ui.gather_interface_values, [shared.gradio[k] for k in shared.input_elements], shared.gradio['interface_state']).then(
                lambda x: (x, ''), shared.gradio['textbox'], [shared.gradio['Chat input'], shared.gradio['textbox']], show_progress=False).then(
<<<<<<< HEAD
                chat.cai_chatbot_wrapper, shared.input_params, shared.gradio['display'], show_progress=shared.args.no_stream).then(
                chat.save_history, shared.gradio['mode'], None, show_progress=False, _js="() => {document.querySelector('#audio_notification audio')?.play();}")
=======
                chat.generate_chat_reply_wrapper, shared.input_params, shared.gradio['display'], show_progress=False).then(
                chat.save_history, shared.gradio['mode'], None, show_progress=False)
>>>>>>> 1b52bddf
            )

            gen_events.append(shared.gradio['textbox'].submit(
                ui.gather_interface_values, [shared.gradio[k] for k in shared.input_elements], shared.gradio['interface_state']).then(
                lambda x: (x, ''), shared.gradio['textbox'], [shared.gradio['Chat input'], shared.gradio['textbox']], show_progress=False).then(
<<<<<<< HEAD
                chat.cai_chatbot_wrapper, shared.input_params, shared.gradio['display'], show_progress=shared.args.no_stream).then(
                chat.save_history, shared.gradio['mode'], None, show_progress=False, _js="() => {document.querySelector('#audio_notification audio')?.play();}")
=======
                chat.generate_chat_reply_wrapper, shared.input_params, shared.gradio['display'], show_progress=False).then(
                chat.save_history, shared.gradio['mode'], None, show_progress=False)
>>>>>>> 1b52bddf
            )

            gen_events.append(shared.gradio['Regenerate'].click(
                ui.gather_interface_values, [shared.gradio[k] for k in shared.input_elements], shared.gradio['interface_state']).then(
<<<<<<< HEAD
                chat.regenerate_wrapper, shared.input_params, shared.gradio['display'], show_progress=shared.args.no_stream).then(
                chat.save_history, shared.gradio['mode'], None, show_progress=False, _js="() => {document.querySelector('#audio_notification audio')?.play();}")
=======
                partial(chat.generate_chat_reply_wrapper, regenerate=True), shared.input_params, shared.gradio['display'], show_progress=False).then(
                chat.save_history, shared.gradio['mode'], None, show_progress=False)
>>>>>>> 1b52bddf
            )

            gen_events.append(shared.gradio['Continue'].click(
                ui.gather_interface_values, [shared.gradio[k] for k in shared.input_elements], shared.gradio['interface_state']).then(
<<<<<<< HEAD
                chat.continue_wrapper, shared.input_params, shared.gradio['display'], show_progress=shared.args.no_stream).then(
                chat.save_history, shared.gradio['mode'], None, show_progress=False, _js="() => {document.querySelector('#audio_notification audio')?.play();}")
=======
                partial(chat.generate_chat_reply_wrapper, _continue=True), shared.input_params, shared.gradio['display'], show_progress=False).then(
                chat.save_history, shared.gradio['mode'], None, show_progress=False)
>>>>>>> 1b52bddf
            )

            gen_events.append(shared.gradio['Impersonate'].click(
                ui.gather_interface_values, [shared.gradio[k] for k in shared.input_elements], shared.gradio['interface_state']).then(
                lambda x: x, shared.gradio['textbox'], shared.gradio['Chat input'], show_progress=False).then(
                chat.impersonate_wrapper, shared.input_params, shared.gradio['textbox'], show_progress=False)
            )

            shared.gradio['Replace last reply'].click(
                chat.replace_last_reply, shared.gradio['textbox'], None).then(
                lambda: '', None, shared.gradio['textbox'], show_progress=False).then(
                chat.save_history, shared.gradio['mode'], None, show_progress=False).then(
                chat.redraw_html, shared.reload_inputs, shared.gradio['display'])

            shared.gradio['Send dummy message'].click(
                chat.send_dummy_message, shared.gradio['textbox'], None).then(
                lambda: '', None, shared.gradio['textbox'], show_progress=False).then(
                chat.save_history, shared.gradio['mode'], None, show_progress=False).then(
                chat.redraw_html, shared.reload_inputs, shared.gradio['display'])

            shared.gradio['Send dummy reply'].click(
                chat.send_dummy_reply, shared.gradio['textbox'], None).then(
                lambda: '', None, shared.gradio['textbox'], show_progress=False).then(
                chat.save_history, shared.gradio['mode'], None, show_progress=False).then(
                chat.redraw_html, shared.reload_inputs, shared.gradio['display'])

            shared.gradio['Clear history-confirm'].click(
                lambda: [gr.update(visible=False), gr.update(visible=True), gr.update(visible=False)], None, clear_arr).then(
                chat.clear_chat_log, [shared.gradio[k] for k in ['greeting', 'mode']], None).then(
                chat.save_history, shared.gradio['mode'], None, show_progress=False).then(
                chat.redraw_html, shared.reload_inputs, shared.gradio['display'])

            shared.gradio['Stop'].click(
                stop_everything_event, None, None, queue=False, cancels=gen_events if shared.args.no_stream else None).then(
                chat.redraw_html, shared.reload_inputs, shared.gradio['display'])

            shared.gradio['mode'].change(
                lambda x: gr.update(visible=x != 'instruct'), shared.gradio['mode'], shared.gradio['chat_style'], show_progress=False).then(
                chat.redraw_html, shared.reload_inputs, shared.gradio['display'])


            shared.gradio['chat_style'].change(chat.redraw_html, shared.reload_inputs, shared.gradio['display'])
            shared.gradio['instruction_template'].change(
                partial(chat.load_character, instruct=True), [shared.gradio[k] for k in ['instruction_template', 'name1_instruct', 'name2_instruct']], [shared.gradio[k] for k in ['name1_instruct', 'name2_instruct', 'dummy', 'dummy', 'context_instruct', 'turn_template']])

            shared.gradio['upload_chat_history'].upload(
                chat.load_history, [shared.gradio[k] for k in ['upload_chat_history', 'name1', 'name2']], None).then(
                chat.redraw_html, shared.reload_inputs, shared.gradio['display'])

            shared.gradio['Copy last reply'].click(chat.send_last_reply_to_input, None, shared.gradio['textbox'], show_progress=False)
            shared.gradio['Clear history'].click(lambda: [gr.update(visible=True), gr.update(visible=False), gr.update(visible=True)], None, clear_arr)
            shared.gradio['Clear history-cancel'].click(lambda: [gr.update(visible=False), gr.update(visible=True), gr.update(visible=False)], None, clear_arr)
            shared.gradio['Remove last'].click(
                chat.remove_last_message, None, shared.gradio['textbox'], show_progress=False).then(
                chat.save_history, shared.gradio['mode'], None, show_progress=False).then(
                chat.redraw_html, shared.reload_inputs, shared.gradio['display'])

            shared.gradio['download_button'].click(lambda x: chat.save_history(x, timestamp=True), shared.gradio['mode'], shared.gradio['download'])
            shared.gradio['Upload character'].click(chat.upload_character, [shared.gradio['upload_json'], shared.gradio['upload_img_bot']], [shared.gradio['character_menu']])
            shared.gradio['character_menu'].change(
                partial(chat.load_character, instruct=False), [shared.gradio[k] for k in ['character_menu', 'name1', 'name2']], [shared.gradio[k] for k in ['name1', 'name2', 'character_picture', 'greeting', 'context', 'dummy']]).then(
                chat.redraw_html, shared.reload_inputs, shared.gradio['display'])

            shared.gradio['upload_img_tavern'].upload(chat.upload_tavern_character, [shared.gradio['upload_img_tavern'], shared.gradio['name1'], shared.gradio['name2']], [shared.gradio['character_menu']])
            shared.gradio['your_picture'].change(
                chat.upload_your_profile_picture, shared.gradio['your_picture'], None).then(
                partial(chat.redraw_html, reset_cache=True), shared.reload_inputs, shared.gradio['display'])

        # notebook/default modes event handlers
        else:
            shared.input_params = [shared.gradio[k] for k in ['textbox', 'interface_state']]
            if shared.args.notebook:
                output_params = [shared.gradio[k] for k in ['textbox', 'markdown', 'html']]
            else:
                output_params = [shared.gradio[k] for k in ['output_textbox', 'markdown', 'html']]

            gen_events.append(shared.gradio['Generate'].click(
                lambda x: x, shared.gradio['textbox'], shared.gradio['last_input']).then(
                ui.gather_interface_values, [shared.gradio[k] for k in shared.input_elements], shared.gradio['interface_state']).then(
                generate_reply_wrapper, shared.input_params, output_params, show_progress=False)  # .then(
                # None, None, None, _js="() => {element = document.getElementsByTagName('textarea')[0]; element.scrollTop = element.scrollHeight}")
            )

            gen_events.append(shared.gradio['textbox'].submit(
                lambda x: x, shared.gradio['textbox'], shared.gradio['last_input']).then(
                ui.gather_interface_values, [shared.gradio[k] for k in shared.input_elements], shared.gradio['interface_state']).then(
                generate_reply_wrapper, shared.input_params, output_params, show_progress=False)  # .then(
                # None, None, None, _js="() => {element = document.getElementsByTagName('textarea')[0]; element.scrollTop = element.scrollHeight}")
            )

            if shared.args.notebook:
                shared.gradio['Undo'].click(lambda x: x, shared.gradio['last_input'], shared.gradio['textbox'], show_progress=False)
                gen_events.append(shared.gradio['Regenerate'].click(
                    lambda x: x, shared.gradio['last_input'], shared.gradio['textbox'], show_progress=False).then(
                    ui.gather_interface_values, [shared.gradio[k] for k in shared.input_elements], shared.gradio['interface_state']).then(
                    generate_reply_wrapper, shared.input_params, output_params, show_progress=False)  # .then(
                    # None, None, None, _js="() => {element = document.getElementsByTagName('textarea')[0]; element.scrollTop = element.scrollHeight}")
                )
            else:
                gen_events.append(shared.gradio['Continue'].click(
                    ui.gather_interface_values, [shared.gradio[k] for k in shared.input_elements], shared.gradio['interface_state']).then(
                    generate_reply_wrapper, [shared.gradio['output_textbox']] + shared.input_params[1:], output_params, show_progress=False)  # .then(
                    # None, None, None, _js="() => {element = document.getElementsByTagName('textarea')[1]; element.scrollTop = element.scrollHeight}")
                )

            shared.gradio['Stop'].click(stop_everything_event, None, None, queue=False, cancels=gen_events if shared.args.no_stream else None)
            shared.gradio['prompt_menu'].change(load_prompt, shared.gradio['prompt_menu'], shared.gradio['textbox'], show_progress=False)
            shared.gradio['open_save_prompt'].click(open_save_prompt, None, [shared.gradio[k] for k in ['prompt_to_save', 'open_save_prompt', 'save_prompt']], show_progress=False)
            shared.gradio['save_prompt'].click(save_prompt, [shared.gradio[k] for k in ['textbox', 'prompt_to_save']], [shared.gradio[k] for k in ['status', 'prompt_to_save', 'open_save_prompt', 'save_prompt']], show_progress=False)
            shared.gradio['count_tokens'].click(count_tokens, shared.gradio['textbox'], shared.gradio['status'], show_progress=False)

        shared.gradio['interface'].load(None, None, None, _js=f"() => {{{js}}}")
        shared.gradio['interface'].load(partial(ui.apply_interface_values, {}, use_persistent=True), None, [shared.gradio[k] for k in ui.list_interface_input_elements(chat=shared.is_chat())], show_progress=False)
        # Extensions tabs
        extensions_module.create_extensions_tabs()

        # Extensions block
        extensions_module.create_extensions_block()

    # Launch the interface
    shared.gradio['interface'].queue()
    if shared.args.listen:
        shared.gradio['interface'].launch(prevent_thread_lock=True, share=shared.args.share, server_name=shared.args.listen_host or '0.0.0.0', server_port=shared.args.listen_port, inbrowser=shared.args.auto_launch, auth=auth)
    else:
        shared.gradio['interface'].launch(prevent_thread_lock=True, share=shared.args.share, server_port=shared.args.listen_port, inbrowser=shared.args.auto_launch, auth=auth)


if __name__ == "__main__":
    # Loading custom settings
    settings_file = None
    if shared.args.settings is not None and Path(shared.args.settings).exists():
        settings_file = Path(shared.args.settings)
    elif Path('settings.json').exists():
        settings_file = Path('settings.json')

    if settings_file is not None:
        logging.info(f"Loading settings from {settings_file}...")
        new_settings = json.loads(open(settings_file, 'r').read())
        for item in new_settings:
            shared.settings[item] = new_settings[item]

    # Set default model settings based on settings.json
    shared.model_config['.*'] = {
        'wbits': 'None',
        'model_type': 'None',
        'groupsize': 'None',
        'pre_layer': 0,
        'mode': shared.settings['mode'],
        'skip_special_tokens': shared.settings['skip_special_tokens'],
        'custom_stopping_strings': shared.settings['custom_stopping_strings'],
    }

    shared.model_config.move_to_end('.*', last=False)  # Move to the beginning

    # Default extensions
    extensions_module.available_extensions = utils.get_available_extensions()
    if shared.is_chat():
        for extension in shared.settings['chat_default_extensions']:
            shared.args.extensions = shared.args.extensions or []
            if extension not in shared.args.extensions:
                shared.args.extensions.append(extension)
    else:
        for extension in shared.settings['default_extensions']:
            shared.args.extensions = shared.args.extensions or []
            if extension not in shared.args.extensions:
                shared.args.extensions.append(extension)

    available_models = utils.get_available_models()

    # Model defined through --model
    if shared.args.model is not None:
        shared.model_name = shared.args.model

    # Only one model is available
    elif len(available_models) == 1:
        shared.model_name = available_models[0]

    # Select the model from a command-line menu
    elif shared.args.model_menu:
        if len(available_models) == 0:
            logging.error('No models are available! Please download at least one.')
            sys.exit(0)
        else:
            print('The following models are available:\n')
            for i, model in enumerate(available_models):
                print(f'{i+1}. {model}')

            print(f'\nWhich one do you want to load? 1-{len(available_models)}\n')
            i = int(input()) - 1
            print()

        shared.model_name = available_models[i]

    # If any model has been selected, load it
    if shared.model_name != 'None':
        model_settings = get_model_specific_settings(shared.model_name)
        shared.settings.update(model_settings)  # hijacking the interface defaults
        update_model_parameters(model_settings, initial=True)  # hijacking the command-line arguments

        # Load the model
        shared.model, shared.tokenizer = load_model(shared.model_name)
        if shared.args.lora:
            add_lora_to_model(shared.args.lora)

    # Force a character to be loaded
    if shared.is_chat():
        shared.persistent_interface_state.update({
            'mode': shared.settings['mode'],
            'character_menu': shared.args.character or shared.settings['character'],
            'instruction_template': shared.settings['instruction_template']
        })

    # Launch the web UI
    create_interface()
    while True:
        time.sleep(0.5)
        if shared.need_restart:
            shared.need_restart = False
            shared.gradio['interface'].close()
            time.sleep(0.5)
            create_interface()<|MERGE_RESOLUTION|>--- conflicted
+++ resolved
@@ -533,11 +533,6 @@
     if shared.args.extensions is not None and len(shared.args.extensions) > 0:
         extensions_module.load_extensions()
 
-<<<<<<< HEAD
-    with gr.Blocks(css=ui.css if not shared.is_chat() else ui.css + ui.chat_css, analytics_enabled=False, title=title) as shared.gradio['interface']:
-        if os.path.exists("notification.mp3"):
-            shared.gradio['audio_notification'] = gr.Audio(interactive=False, value="notification.mp3", elem_id="audio_notification", visible=False)
-=======
     # css/js strings
     css = ui.css if not shared.is_chat() else ui.css + ui.chat_css
     js = ui.main_js if not shared.is_chat() else ui.main_js + ui.chat_js
@@ -545,7 +540,11 @@
     js += apply_extensions('js')
 
     with gr.Blocks(css=css, analytics_enabled=False, title=title, theme=ui.theme) as shared.gradio['interface']:
->>>>>>> 1b52bddf
+        if Path("notification.mp3").exists():
+            shared.gradio['audio_notification'] = gr.Audio(interactive=False, value="notification.mp3", elem_id="audio_notification", visible=False)
+            audio_notification_js = "document.querySelector('#audio_notification audio')?.play();"
+        else:
+            audio_notification_js = ""
 
         # Create chat mode interface
         if shared.is_chat():
@@ -766,53 +765,38 @@
             gen_events.append(shared.gradio['Generate'].click(
                 ui.gather_interface_values, [shared.gradio[k] for k in shared.input_elements], shared.gradio['interface_state']).then(
                 lambda x: (x, ''), shared.gradio['textbox'], [shared.gradio['Chat input'], shared.gradio['textbox']], show_progress=False).then(
-<<<<<<< HEAD
-                chat.cai_chatbot_wrapper, shared.input_params, shared.gradio['display'], show_progress=shared.args.no_stream).then(
-                chat.save_history, shared.gradio['mode'], None, show_progress=False, _js="() => {document.querySelector('#audio_notification audio')?.play();}")
-=======
                 chat.generate_chat_reply_wrapper, shared.input_params, shared.gradio['display'], show_progress=False).then(
-                chat.save_history, shared.gradio['mode'], None, show_progress=False)
->>>>>>> 1b52bddf
+                chat.save_history, shared.gradio['mode'], None, show_progress=False).then(
+                None, None, None, _js=f"() => {{{audio_notification_js}}}")
             )
 
             gen_events.append(shared.gradio['textbox'].submit(
                 ui.gather_interface_values, [shared.gradio[k] for k in shared.input_elements], shared.gradio['interface_state']).then(
                 lambda x: (x, ''), shared.gradio['textbox'], [shared.gradio['Chat input'], shared.gradio['textbox']], show_progress=False).then(
-<<<<<<< HEAD
-                chat.cai_chatbot_wrapper, shared.input_params, shared.gradio['display'], show_progress=shared.args.no_stream).then(
-                chat.save_history, shared.gradio['mode'], None, show_progress=False, _js="() => {document.querySelector('#audio_notification audio')?.play();}")
-=======
                 chat.generate_chat_reply_wrapper, shared.input_params, shared.gradio['display'], show_progress=False).then(
-                chat.save_history, shared.gradio['mode'], None, show_progress=False)
->>>>>>> 1b52bddf
+                chat.save_history, shared.gradio['mode'], None, show_progress=False).then(
+                None, None, None, _js=f"() => {{{audio_notification_js}}}")
             )
 
             gen_events.append(shared.gradio['Regenerate'].click(
                 ui.gather_interface_values, [shared.gradio[k] for k in shared.input_elements], shared.gradio['interface_state']).then(
-<<<<<<< HEAD
-                chat.regenerate_wrapper, shared.input_params, shared.gradio['display'], show_progress=shared.args.no_stream).then(
-                chat.save_history, shared.gradio['mode'], None, show_progress=False, _js="() => {document.querySelector('#audio_notification audio')?.play();}")
-=======
                 partial(chat.generate_chat_reply_wrapper, regenerate=True), shared.input_params, shared.gradio['display'], show_progress=False).then(
-                chat.save_history, shared.gradio['mode'], None, show_progress=False)
->>>>>>> 1b52bddf
+                chat.save_history, shared.gradio['mode'], None, show_progress=False).then(
+                None, None, None, _js=f"() => {{{audio_notification_js}}}")
             )
 
             gen_events.append(shared.gradio['Continue'].click(
                 ui.gather_interface_values, [shared.gradio[k] for k in shared.input_elements], shared.gradio['interface_state']).then(
-<<<<<<< HEAD
-                chat.continue_wrapper, shared.input_params, shared.gradio['display'], show_progress=shared.args.no_stream).then(
-                chat.save_history, shared.gradio['mode'], None, show_progress=False, _js="() => {document.querySelector('#audio_notification audio')?.play();}")
-=======
                 partial(chat.generate_chat_reply_wrapper, _continue=True), shared.input_params, shared.gradio['display'], show_progress=False).then(
-                chat.save_history, shared.gradio['mode'], None, show_progress=False)
->>>>>>> 1b52bddf
+                chat.save_history, shared.gradio['mode'], None, show_progress=False).then(
+                None, None, None, _js=f"() => {{{audio_notification_js}}}")
             )
 
             gen_events.append(shared.gradio['Impersonate'].click(
                 ui.gather_interface_values, [shared.gradio[k] for k in shared.input_elements], shared.gradio['interface_state']).then(
                 lambda x: x, shared.gradio['textbox'], shared.gradio['Chat input'], show_progress=False).then(
-                chat.impersonate_wrapper, shared.input_params, shared.gradio['textbox'], show_progress=False)
+                chat.impersonate_wrapper, shared.input_params, shared.gradio['textbox'], show_progress=False).then(
+                None, None, None, _js=f"() => {{{audio_notification_js}}}")
             )
 
             shared.gradio['Replace last reply'].click(
@@ -886,14 +870,16 @@
             gen_events.append(shared.gradio['Generate'].click(
                 lambda x: x, shared.gradio['textbox'], shared.gradio['last_input']).then(
                 ui.gather_interface_values, [shared.gradio[k] for k in shared.input_elements], shared.gradio['interface_state']).then(
-                generate_reply_wrapper, shared.input_params, output_params, show_progress=False)  # .then(
+                generate_reply_wrapper, shared.input_params, output_params, show_progress=False).then(
+                None, None, None, _js=f"() => {{{audio_notification_js}}}")
                 # None, None, None, _js="() => {element = document.getElementsByTagName('textarea')[0]; element.scrollTop = element.scrollHeight}")
             )
 
             gen_events.append(shared.gradio['textbox'].submit(
                 lambda x: x, shared.gradio['textbox'], shared.gradio['last_input']).then(
                 ui.gather_interface_values, [shared.gradio[k] for k in shared.input_elements], shared.gradio['interface_state']).then(
-                generate_reply_wrapper, shared.input_params, output_params, show_progress=False)  # .then(
+                generate_reply_wrapper, shared.input_params, output_params, show_progress=False).then(
+                None, None, None, _js=f"() => {{{audio_notification_js}}}")
                 # None, None, None, _js="() => {element = document.getElementsByTagName('textarea')[0]; element.scrollTop = element.scrollHeight}")
             )
 
@@ -902,13 +888,15 @@
                 gen_events.append(shared.gradio['Regenerate'].click(
                     lambda x: x, shared.gradio['last_input'], shared.gradio['textbox'], show_progress=False).then(
                     ui.gather_interface_values, [shared.gradio[k] for k in shared.input_elements], shared.gradio['interface_state']).then(
-                    generate_reply_wrapper, shared.input_params, output_params, show_progress=False)  # .then(
+                    generate_reply_wrapper, shared.input_params, output_params, show_progress=False).then(
+                    None, None, None, _js=f"() => {{{audio_notification_js}}}")
                     # None, None, None, _js="() => {element = document.getElementsByTagName('textarea')[0]; element.scrollTop = element.scrollHeight}")
                 )
             else:
                 gen_events.append(shared.gradio['Continue'].click(
                     ui.gather_interface_values, [shared.gradio[k] for k in shared.input_elements], shared.gradio['interface_state']).then(
-                    generate_reply_wrapper, [shared.gradio['output_textbox']] + shared.input_params[1:], output_params, show_progress=False)  # .then(
+                    generate_reply_wrapper, [shared.gradio['output_textbox']] + shared.input_params[1:], output_params, show_progress=False).then(
+                    None, None, None, _js=f"() => {{{audio_notification_js}}}")
                     # None, None, None, _js="() => {element = document.getElementsByTagName('textarea')[1]; element.scrollTop = element.scrollHeight}")
                 )
 
