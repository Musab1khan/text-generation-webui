import os
import requests
import warnings

os.environ['GRADIO_ANALYTICS_ENABLED'] = 'False'
os.environ['BITSANDBYTES_NOWELCOME'] = '1'
warnings.filterwarnings('ignore', category=UserWarning, message='TypedStorage is deprecated')

# This is a hack to prevent Gradio from phoning home when it gets imported
def my_get(url, **kwargs):
    print('Gradio HTTP request redirected to localhost :)')
    kwargs.setdefault('allow_redirects', True)
    return requests.api.request('get', 'http://127.0.0.1/', **kwargs)

original_get = requests.get
requests.get = my_get
import gradio as gr
requests.get = original_get

# This fixes LaTeX rendering on some systems
import matplotlib
matplotlib.use('Agg')

import importlib
import io
import json
import math
import os
import re
import sys
import time
import traceback
import zipfile
from datetime import datetime
from functools import partial
from pathlib import Path

import psutil
import torch
import yaml
from PIL import Image

import modules.extensions as extensions_module
from modules import chat, shared, training, ui
from modules.html_generator import chat_html_wrapper
from modules.LoRA import add_lora_to_model
from modules.models import load_model, load_soft_prompt, unload_model
from modules.text_generation import (encode, generate_reply,
                                     stop_everything_event)


def get_available_models():
    if shared.args.flexgen:
        return sorted([re.sub('-np$', '', item.name) for item in list(Path(f'{shared.args.model_dir}/').glob('*')) if item.name.endswith('-np')], key=str.lower)
    else:
        return sorted([re.sub('.pth$', '', item.name) for item in list(Path(f'{shared.args.model_dir}/').glob('*')) if not item.name.endswith(('.txt', '-np', '.pt', '.json', '.yaml'))], key=str.lower)


def get_available_presets():
    return sorted(set((k.stem for k in Path('presets').glob('*.txt'))), key=str.lower)


def get_available_prompts():
    prompts = []
    prompts += sorted(set((k.stem for k in Path('prompts').glob('[0-9]*.txt'))), key=str.lower, reverse=True)
    prompts += sorted(set((k.stem for k in Path('prompts').glob('*.txt'))), key=str.lower)
    prompts += ['None']
    return prompts


def get_available_characters():
    paths = (x for x in Path('characters').iterdir() if x.suffix in ('.json', '.yaml', '.yml'))
    return ['None'] + sorted(set((k.stem for k in paths if k.stem != "instruction-following")), key=str.lower)


def get_available_instruction_templates():
    path = "characters/instruction-following"
    paths = []
    if os.path.exists(path):
        paths = (x for x in Path(path).iterdir() if x.suffix in ('.json', '.yaml', '.yml'))
    return ['None'] + sorted(set((k.stem for k in paths)), key=str.lower)


def get_available_extensions():
    return sorted(set(map(lambda x: x.parts[1], Path('extensions').glob('*/script.py'))), key=str.lower)


def get_available_softprompts():
    return ['None'] + sorted(set((k.stem for k in Path('softprompts').glob('*.zip'))), key=str.lower)


def get_available_loras():
    return sorted([item.name for item in list(Path(shared.args.lora_dir).glob('*')) if not item.name.endswith(('.txt', '-np', '.pt', '.json'))], key=str.lower)


def load_model_wrapper(selected_model):
    try:
        yield f"Loading {selected_model}..."
        shared.model_name = selected_model
        unload_model()
        if selected_model != '':
            shared.model, shared.tokenizer = load_model(shared.model_name)

        yield f"Successfully loaded {selected_model}"
    except:
        yield traceback.format_exc()


def load_lora_wrapper(selected_loras):
    yield ("Applying the following LoRAs to {}:\n\n{}".format(shared.model_name, '\n'.join(selected_loras)))
    add_lora_to_model(selected_loras)
    yield ("Successfuly applied the LoRAs")


def load_preset_values(preset_menu, state, return_dict=False):
    generate_params = {
        'do_sample': True,
        'temperature': 1,
        'top_p': 1,
        'typical_p': 1,
        'repetition_penalty': 1,
        'encoder_repetition_penalty': 1,
        'top_k': 50,
        'num_beams': 1,
        'penalty_alpha': 0,
        'min_length': 0,
        'length_penalty': 1,
        'no_repeat_ngram_size': 0,
        'early_stopping': False,
    }
    with open(Path(f'presets/{preset_menu}.txt'), 'r') as infile:
        preset = infile.read()
    for i in preset.splitlines():
        i = i.rstrip(',').strip().split('=')
        if len(i) == 2 and i[0].strip() != 'tokens':
            generate_params[i[0].strip()] = eval(i[1].strip())
    generate_params['temperature'] = min(1.99, generate_params['temperature'])

    if return_dict:
        return generate_params
    else:
        state.update(generate_params)
        return state, *[generate_params[k] for k in ['do_sample', 'temperature', 'top_p', 'typical_p', 'repetition_penalty', 'encoder_repetition_penalty', 'top_k', 'min_length', 'no_repeat_ngram_size', 'num_beams', 'penalty_alpha', 'length_penalty', 'early_stopping']]


def upload_soft_prompt(file):
    with zipfile.ZipFile(io.BytesIO(file)) as zf:
        zf.extract('meta.json')
        j = json.loads(open('meta.json', 'r').read())
        name = j['name']
        Path('meta.json').unlink()

    with open(Path(f'softprompts/{name}.zip'), 'wb') as f:
        f.write(file)

    return name


def save_prompt(text):
    fname = f"{datetime.now().strftime('%Y-%m-%d-%H%M%S')}.txt"
    with open(Path(f'prompts/{fname}'), 'w', encoding='utf-8') as f:
        f.write(text)
    return f"Saved to prompts/{fname}"


def load_prompt(fname):
    if fname in ['None', '']:
        return ''
    else:
        with open(Path(f'prompts/{fname}.txt'), 'r', encoding='utf-8') as f:
            text = f.read()
            if text[-1] == '\n':
                text = text[:-1]
            return text


def count_tokens(text):
    tokens = len(encode(text)[0])
    return f'{tokens} tokens in the input.'


def download_model_wrapper(repo_id):
    try:
        downloader = importlib.import_module("download-model")

        model = repo_id
        branch = "main"
        check = False

        yield ("Cleaning up the model/branch names")
        model, branch = downloader.sanitize_model_and_branch_names(model, branch)

        yield ("Getting the download links from Hugging Face")
        links, sha256, is_lora = downloader.get_download_links_from_huggingface(model, branch, text_only=False)

        yield ("Getting the output folder")
        output_folder = downloader.get_output_folder(model, branch, is_lora)

        if check:
            yield ("Checking previously downloaded files")
            downloader.check_model_files(model, branch, links, sha256, output_folder)
        else:
            yield (f"Downloading files to {output_folder}")
            downloader.download_model_files(model, branch, links, sha256, output_folder, threads=1)
            yield ("Done!")
    except:
        yield traceback.format_exc()


# Update the command-line arguments based on the interface values
def update_model_parameters(state, initial=False):
    elements = ui.list_model_elements()  # the names of the parameters
    gpu_memories = []

    for i, element in enumerate(elements):
        if element not in state:
            continue

        value = state[element]
        if element.startswith('gpu_memory'):
            gpu_memories.append(value)
            continue

        if initial and vars(shared.args)[element] != vars(shared.args_defaults)[element]:
            continue

        # Setting null defaults
        if element in ['wbits', 'groupsize', 'model_type'] and value == 'None':
            value = vars(shared.args_defaults)[element]
        elif element in ['cpu_memory'] and value == 0:
            value = vars(shared.args_defaults)[element]

        # Making some simple conversions
        if element in ['wbits', 'groupsize', 'pre_layer']:
            value = int(value)
        elif element == 'cpu_memory' and value is not None:
            value = f"{value}MiB"

        setattr(shared.args, element, value)

    found_positive = False
    for i in gpu_memories:
        if i > 0:
            found_positive = True
            break

    if not (initial and vars(shared.args)['gpu_memory'] != vars(shared.args_defaults)['gpu_memory']):
        if found_positive:
            shared.args.gpu_memory = [f"{i}MiB" for i in gpu_memories]
        else:
            shared.args.gpu_memory = None


def get_model_specific_settings(model):
    settings = shared.model_config
    model_settings = {}

    for pat in settings:
        if re.match(pat.lower(), model.lower()):
            for k in settings[pat]:
                model_settings[k] = settings[pat][k]

    return model_settings


def load_model_specific_settings(model, state, return_dict=False):
    model_settings = get_model_specific_settings(model)
    for k in model_settings:
        if k in state:
            state[k] = model_settings[k]

    return state


def save_model_settings(model, state):
    if model == 'None':
        yield ("Not saving the settings because no model is loaded.")
        return

    with Path(f'{shared.args.model_dir}/config-user.yaml') as p:
        if p.exists():
            user_config = yaml.safe_load(open(p, 'r').read())
        else:
            user_config = {}

        if model not in user_config:
            user_config[model] = {}

        for k in ui.list_model_elements():
            user_config[model][k] = state[k]

        with open(p, 'w') as f:
            f.write(yaml.dump(user_config))

        yield (f"Settings for {model} saved to {p}")


def create_model_menus():
    # Finding the default values for the GPU and CPU memories
    total_mem = []
    for i in range(torch.cuda.device_count()):
        total_mem.append(math.floor(torch.cuda.get_device_properties(i).total_memory / (1024 * 1024)))

    default_gpu_mem = []
    if shared.args.gpu_memory is not None and len(shared.args.gpu_memory) > 0:
        for i in shared.args.gpu_memory:
            if 'mib' in i.lower():
                default_gpu_mem.append(int(re.sub('[a-zA-Z ]', '', i)))
            else:
                default_gpu_mem.append(int(re.sub('[a-zA-Z ]', '', i)) * 1000)
    while len(default_gpu_mem) < len(total_mem):
        default_gpu_mem.append(0)

    total_cpu_mem = math.floor(psutil.virtual_memory().total / (1024 * 1024))
    if shared.args.cpu_memory is not None:
        default_cpu_mem = re.sub('[a-zA-Z ]', '', shared.args.cpu_memory)
    else:
        default_cpu_mem = 0

    with gr.Row():
        with gr.Column():
            with gr.Row():
                with gr.Column():
                    with gr.Row():
                        shared.gradio['model_menu'] = gr.Dropdown(choices=get_available_models(), value=shared.model_name, label='Model')
                        ui.create_refresh_button(shared.gradio['model_menu'], lambda: None, lambda: {'choices': get_available_models()}, 'refresh-button')

                with gr.Column():
                    with gr.Row():
                        shared.gradio['lora_menu'] = gr.Dropdown(multiselect=True, choices=get_available_loras(), value=shared.lora_names, label='LoRA(s)')
                        ui.create_refresh_button(shared.gradio['lora_menu'], lambda: None, lambda: {'choices': get_available_loras(), 'value': shared.lora_names}, 'refresh-button')

        with gr.Column():
            with gr.Row():
                shared.gradio['lora_menu_apply'] = gr.Button(value='Apply the selected LoRAs')
            with gr.Row():
                unload = gr.Button("Unload the model")
                reload = gr.Button("Reload the model")
                save_settings = gr.Button("Save settings for this model")

    with gr.Row():
        with gr.Column():
            with gr.Box():
                gr.Markdown('Transformers parameters')
                with gr.Row():
                    with gr.Column():
                        for i in range(len(total_mem)):
                            shared.gradio[f'gpu_memory_{i}'] = gr.Slider(label=f"gpu-memory in MiB for device :{i}", maximum=total_mem[i], value=default_gpu_mem[i])
                        shared.gradio['cpu_memory'] = gr.Slider(label="cpu-memory in MiB", maximum=total_cpu_mem, value=default_cpu_mem)

                    with gr.Column():
                        shared.gradio['auto_devices'] = gr.Checkbox(label="auto-devices", value=shared.args.auto_devices)
                        shared.gradio['disk'] = gr.Checkbox(label="disk", value=shared.args.disk)
                        shared.gradio['cpu'] = gr.Checkbox(label="cpu", value=shared.args.cpu)
                        shared.gradio['bf16'] = gr.Checkbox(label="bf16", value=shared.args.bf16)
                        shared.gradio['load_in_8bit'] = gr.Checkbox(label="load-in-8bit", value=shared.args.load_in_8bit)

        with gr.Column():
            with gr.Box():
                gr.Markdown('GPTQ parameters')
                with gr.Row():
                    with gr.Column():
                        shared.gradio['wbits'] = gr.Dropdown(label="wbits", choices=["None", 1, 2, 3, 4, 8], value=shared.args.wbits if shared.args.wbits > 0 else "None")
                        shared.gradio['groupsize'] = gr.Dropdown(label="groupsize", choices=["None", 32, 64, 128], value=shared.args.groupsize if shared.args.groupsize > 0 else "None")

                    with gr.Column():
                        shared.gradio['model_type'] = gr.Dropdown(label="model_type", choices=["None", "llama", "opt", "gptj"], value=shared.args.model_type or "None")
                        shared.gradio['pre_layer'] = gr.Slider(label="pre_layer", minimum=0, maximum=100, value=shared.args.pre_layer)

    with gr.Row():
        with gr.Column():
            shared.gradio['custom_model_menu'] = gr.Textbox(label="Download custom model or LoRA", info="Enter Hugging Face username/model path, e.g: facebook/galactica-125m")
            shared.gradio['download_model_button'] = gr.Button("Download")

        with gr.Column():
            shared.gradio['model_status'] = gr.Markdown('No model is loaded' if shared.model_name == 'None' else 'Ready')

    # In this event handler, the interface state is read and updated
    # with the model defaults (if any), and then the model is loaded
    shared.gradio['model_menu'].change(
        ui.gather_interface_values, [shared.gradio[k] for k in shared.input_elements], shared.gradio['interface_state']).then(
        load_model_specific_settings, [shared.gradio[k] for k in ['model_menu', 'interface_state']], shared.gradio['interface_state']).then(
        ui.apply_interface_values, shared.gradio['interface_state'], [shared.gradio[k] for k in ui.list_interface_input_elements(chat=shared.is_chat())], show_progress=False).then(
        update_model_parameters, shared.gradio['interface_state'], None).then(
        load_model_wrapper, shared.gradio['model_menu'], shared.gradio['model_status'], show_progress=True)

    unload.click(
        unload_model, None, None).then(
        lambda: "Model unloaded", None, shared.gradio['model_status'])

    reload.click(
        unload_model, None, None).then(
        ui.gather_interface_values, [shared.gradio[k] for k in shared.input_elements], shared.gradio['interface_state']).then(
        update_model_parameters, shared.gradio['interface_state'], None).then(
        load_model_wrapper, shared.gradio['model_menu'], shared.gradio['model_status'], show_progress=False)

    save_settings.click(
        ui.gather_interface_values, [shared.gradio[k] for k in shared.input_elements], shared.gradio['interface_state']).then(
        save_model_settings, [shared.gradio[k] for k in ['model_menu', 'interface_state']], shared.gradio['model_status'], show_progress=False)

    shared.gradio['lora_menu_apply'].click(load_lora_wrapper, shared.gradio['lora_menu'], shared.gradio['model_status'], show_progress=False)
    shared.gradio['download_model_button'].click(download_model_wrapper, shared.gradio['custom_model_menu'], shared.gradio['model_status'], show_progress=False)


def create_settings_menus(default_preset):

    generate_params = load_preset_values(default_preset if not shared.args.flexgen else 'Naive', {}, return_dict=True)

    with gr.Row():
        with gr.Column():
            with gr.Row():
                shared.gradio['preset_menu'] = gr.Dropdown(choices=get_available_presets(), value=default_preset if not shared.args.flexgen else 'Naive', label='Generation parameters preset')
                ui.create_refresh_button(shared.gradio['preset_menu'], lambda: None, lambda: {'choices': get_available_presets()}, 'refresh-button')
        with gr.Column():
            shared.gradio['seed'] = gr.Number(value=shared.settings['seed'], label='Seed (-1 for random)')

    with gr.Row():
        with gr.Column():
            with gr.Box():
                gr.Markdown('Custom generation parameters ([click here to view technical documentation](https://huggingface.co/docs/transformers/main_classes/text_generation#transformers.GenerationConfig))')
                with gr.Row():
                    with gr.Column():
                        shared.gradio['temperature'] = gr.Slider(0.01, 1.99, value=generate_params['temperature'], step=0.01, label='temperature', info='Primary factor to control randomness of outputs. 0 = deterministic (only the most likely token is used). Higher value = more randomness.')
                        shared.gradio['top_p'] = gr.Slider(0.0, 1.0, value=generate_params['top_p'], step=0.01, label='top_p', info='If not set to 1, select tokens with probabilities adding up to less than this number. Higher value = higher range of possible random results.')
                        shared.gradio['top_k'] = gr.Slider(0, 200, value=generate_params['top_k'], step=1, label='top_k', info='Similar to top_p, but select instead only the top_k most likely tokens. Higher value = higher range of possible random results.')
                        shared.gradio['typical_p'] = gr.Slider(0.0, 1.0, value=generate_params['typical_p'], step=0.01, label='typical_p', info='If not set to 1, select only tokens that are at least this much more likely to appear than random tokens, given the prior text.')
                    with gr.Column():
                        shared.gradio['repetition_penalty'] = gr.Slider(1.0, 1.5, value=generate_params['repetition_penalty'], step=0.01, label='repetition_penalty', info='Exponential penalty factor for repeating prior tokens. 1 means no penalty, higher value = less repetition, lower value = more repetition.')
                        shared.gradio['encoder_repetition_penalty'] = gr.Slider(0.8, 1.5, value=generate_params['encoder_repetition_penalty'], step=0.01, label='encoder_repetition_penalty', info='Also known as the "Hallucinations filter". Used to penalize tokens that are *not* in the prior text. Higher value = more likely to stay in context, lower value = more likely to diverge.')
                        shared.gradio['no_repeat_ngram_size'] = gr.Slider(0, 20, step=1, value=generate_params['no_repeat_ngram_size'], label='no_repeat_ngram_size', info='If not set to 0, specifies the length of token sets that are completely blocked from repeating at all. Higher values = blocks larger phrases, lower values = blocks words or letters from repeating. Only 0 or high values are a good idea in most cases.')
                        shared.gradio['min_length'] = gr.Slider(0, 2000, step=1, value=generate_params['min_length'], label='min_length', info='Minimum generation length in tokens.')
                shared.gradio['do_sample'] = gr.Checkbox(value=generate_params['do_sample'], label='do_sample')
        with gr.Column():
            with gr.Box():
                gr.Markdown('Contrastive search')
                shared.gradio['penalty_alpha'] = gr.Slider(0, 5, value=generate_params['penalty_alpha'], label='penalty_alpha')

                gr.Markdown('Beam search (uses a lot of VRAM)')
                with gr.Row():
                    with gr.Column():
                        shared.gradio['num_beams'] = gr.Slider(1, 20, step=1, value=generate_params['num_beams'], label='num_beams')
                        shared.gradio['length_penalty'] = gr.Slider(-5, 5, value=generate_params['length_penalty'], label='length_penalty')
                    with gr.Column():
                        shared.gradio['early_stopping'] = gr.Checkbox(value=generate_params['early_stopping'], label='early_stopping')

            with gr.Box():
                with gr.Row():
                    with gr.Column():
                        shared.gradio['truncation_length'] = gr.Slider(value=shared.settings['truncation_length'], minimum=shared.settings['truncation_length_min'], maximum=shared.settings['truncation_length_max'], step=1, label='Truncate the prompt up to this length', info='The leftmost tokens are removed if the prompt exceeds this length. Most models require this to be at most 2048.')
                        shared.gradio['custom_stopping_strings'] = gr.Textbox(lines=1, value=shared.settings["custom_stopping_strings"] or None, label='Custom stopping strings', info='In addition to the defaults. Written between "" and separated by commas. For instance: "\\nYour Assistant:", "\\nThe assistant:"')
                    with gr.Column():
                        shared.gradio['add_bos_token'] = gr.Checkbox(value=shared.settings['add_bos_token'], label='Add the bos_token to the beginning of prompts', info='Disabling this can make the replies more creative.')
                        shared.gradio['ban_eos_token'] = gr.Checkbox(value=shared.settings['ban_eos_token'], label='Ban the eos_token', info='Forces the model to never end the generation prematurely.')

                        shared.gradio['skip_special_tokens'] = gr.Checkbox(value=shared.settings['skip_special_tokens'], label='Skip special tokens', info='Some specific models need this unset.')

    with gr.Accordion('Soft prompt', open=False):
        with gr.Row():
            shared.gradio['softprompts_menu'] = gr.Dropdown(choices=get_available_softprompts(), value='None', label='Soft prompt')
            ui.create_refresh_button(shared.gradio['softprompts_menu'], lambda: None, lambda: {'choices': get_available_softprompts()}, 'refresh-button')

        gr.Markdown('Upload a soft prompt (.zip format):')
        with gr.Row():
            shared.gradio['upload_softprompt'] = gr.File(type='binary', file_types=['.zip'])

    shared.gradio['preset_menu'].change(load_preset_values, [shared.gradio[k] for k in ['preset_menu', 'interface_state']], [shared.gradio[k] for k in ['interface_state', 'do_sample', 'temperature', 'top_p', 'typical_p', 'repetition_penalty', 'encoder_repetition_penalty', 'top_k', 'min_length', 'no_repeat_ngram_size', 'num_beams', 'penalty_alpha', 'length_penalty', 'early_stopping']])
    shared.gradio['softprompts_menu'].change(load_soft_prompt, shared.gradio['softprompts_menu'], shared.gradio['softprompts_menu'], show_progress=True)
    shared.gradio['upload_softprompt'].upload(upload_soft_prompt, shared.gradio['upload_softprompt'], shared.gradio['softprompts_menu'])


def set_interface_arguments(interface_mode, extensions, bool_active):
    modes = ["default", "notebook", "chat", "cai_chat"]
    cmd_list = vars(shared.args)
    bool_list = [k for k in cmd_list if type(cmd_list[k]) is bool and k not in modes]

    shared.args.extensions = extensions
    for k in modes[1:]:
        setattr(shared.args, k, False)
    if interface_mode != "default":
        setattr(shared.args, interface_mode, True)

    for k in bool_list:
        setattr(shared.args, k, False)
    for k in bool_active:
        setattr(shared.args, k, True)

    shared.need_restart = True


def create_interface():

    # Defining some variables
    gen_events = []
    default_preset = shared.settings['presets'][next((k for k in shared.settings['presets'] if re.match(k.lower(), shared.model_name.lower())), 'default')]
    if len(shared.lora_names) == 1:
        default_text = load_prompt(shared.settings['lora_prompts'][next((k for k in shared.settings['lora_prompts'] if re.match(k.lower(), shared.lora_names[0].lower())), 'default')])
    else:
        default_text = load_prompt(shared.settings['prompts'][next((k for k in shared.settings['prompts'] if re.match(k.lower(), shared.model_name.lower())), 'default')])
    title = 'Text generation web UI'

    # Authentication variables
    auth = None
    if shared.args.gradio_auth_path is not None:
        gradio_auth_creds = []
        with open(shared.args.gradio_auth_path, 'r', encoding="utf8") as file:
            for line in file.readlines():
                gradio_auth_creds += [x.strip() for x in line.split(',') if x.strip()]
        auth = [tuple(cred.split(':')) for cred in gradio_auth_creds]

    # Importing the extension files and executing their setup() functions
    if shared.args.extensions is not None and len(shared.args.extensions) > 0:
        extensions_module.load_extensions()

    with gr.Blocks(css=ui.css if not shared.is_chat() else ui.css + ui.chat_css, analytics_enabled=False, title=title, theme=ui.theme) as shared.gradio['interface']:

        # Create chat mode interface
        if shared.is_chat():
            shared.input_elements = ui.list_interface_input_elements(chat=True)
            shared.gradio['interface_state'] = gr.State({k: None for k in shared.input_elements})
            shared.gradio['Chat input'] = gr.State()

            with gr.Tab('Text generation', elem_id='main'):
                shared.gradio['display'] = gr.HTML(value=chat_html_wrapper(shared.history['visible'], shared.settings['name1'], shared.settings['name2'], 'cai-chat'))
                shared.gradio['textbox'] = gr.Textbox(label='Input')
                with gr.Row():
                    shared.gradio['Stop'] = gr.Button('Stop', elem_id='stop')
                    shared.gradio['Generate'] = gr.Button('Generate', elem_id='Generate', variant='primary')
                    shared.gradio['Continue'] = gr.Button('Continue')

                with gr.Row():
                    shared.gradio['Copy last reply'] = gr.Button('Copy last reply')
                    shared.gradio['Regenerate'] = gr.Button('Regenerate')
                    shared.gradio['Replace last reply'] = gr.Button('Replace last reply')

                with gr.Row():
                    shared.gradio['Impersonate'] = gr.Button('Impersonate')
                    shared.gradio['Send dummy message'] = gr.Button('Send dummy message')
                    shared.gradio['Send dummy reply'] = gr.Button('Send dummy reply')

                with gr.Row():
                    shared.gradio['Remove last'] = gr.Button('Remove last')
                    shared.gradio['Clear history'] = gr.Button('Clear history')
                    shared.gradio['Clear history-confirm'] = gr.Button('Confirm', variant='stop', visible=False)
                    shared.gradio['Clear history-cancel'] = gr.Button('Cancel', visible=False)

                shared.gradio['mode'] = gr.Radio(choices=['cai-chat', 'chat', 'instruct'], value=shared.settings['mode'], label='Mode')
                shared.gradio['instruction_template'] = gr.Dropdown(choices=get_available_instruction_templates(), label='Instruction template', value='None', visible=shared.settings['mode'] == 'instruct', info='Change this according to the model/LoRA that you are using.')

            with gr.Tab('Character', elem_id='chat-settings'):
                with gr.Row():
                    with gr.Column(scale=8):
                        shared.gradio['name1'] = gr.Textbox(value=shared.settings['name1'], lines=1, label='Your name')
                        shared.gradio['name2'] = gr.Textbox(value=shared.settings['name2'], lines=1, label='Character\'s name')
                        shared.gradio['greeting'] = gr.Textbox(value=shared.settings['greeting'], lines=4, label='Greeting')
                        shared.gradio['context'] = gr.Textbox(value=shared.settings['context'], lines=4, label='Context')
                        shared.gradio['end_of_turn'] = gr.Textbox(value=shared.settings['end_of_turn'], lines=1, label='End of turn string')

                    with gr.Column(scale=1):
                        shared.gradio['character_picture'] = gr.Image(label='Character picture', type='pil')
                        shared.gradio['your_picture'] = gr.Image(label='Your picture', type='pil', value=Image.open(Path('cache/pfp_me.png')) if Path('cache/pfp_me.png').exists() else None)

                with gr.Row():
                    shared.gradio['character_menu'] = gr.Dropdown(choices=get_available_characters(), label='Character', elem_id='character-menu')
                    ui.create_refresh_button(shared.gradio['character_menu'], lambda: None, lambda: {'choices': get_available_characters()}, 'refresh-button')

                with gr.Row():
                    with gr.Tab('Chat history'):
                        with gr.Row():
                            with gr.Column():
                                gr.Markdown('Upload')
                                shared.gradio['upload_chat_history'] = gr.File(type='binary', file_types=['.json', '.txt'])

                            with gr.Column():
                                gr.Markdown('Download')
                                shared.gradio['download'] = gr.File()
                                shared.gradio['download_button'] = gr.Button(value='Click me')

                    with gr.Tab('Upload character'):
                        gr.Markdown('# JSON format')
                        with gr.Row():
                            with gr.Column():
                                gr.Markdown('1. Select the JSON file')
                                shared.gradio['upload_json'] = gr.File(type='binary', file_types=['.json'])

                            with gr.Column():
                                gr.Markdown('2. Select your character\'s profile picture (optional)')
                                shared.gradio['upload_img_bot'] = gr.File(type='binary', file_types=['image'])

                        shared.gradio['Upload character'] = gr.Button(value='Submit')
                        gr.Markdown('# TavernAI PNG format')
                        shared.gradio['upload_img_tavern'] = gr.File(type='binary', file_types=['image'])

            with gr.Tab("Parameters", elem_id="parameters"):
                with gr.Box():
                    gr.Markdown("Chat parameters")
                    with gr.Row():
                        with gr.Column():
                            shared.gradio['max_new_tokens'] = gr.Slider(minimum=shared.settings['max_new_tokens_min'], maximum=shared.settings['max_new_tokens_max'], step=1, label='max_new_tokens', value=shared.settings['max_new_tokens'])
                            shared.gradio['chat_prompt_size'] = gr.Slider(minimum=shared.settings['chat_prompt_size_min'], maximum=shared.settings['chat_prompt_size_max'], step=1, label='Maximum prompt size in tokens', value=shared.settings['chat_prompt_size'])

                        with gr.Column():
                            shared.gradio['chat_generation_attempts'] = gr.Slider(minimum=shared.settings['chat_generation_attempts_min'], maximum=shared.settings['chat_generation_attempts_max'], value=shared.settings['chat_generation_attempts'], step=1, label='Generation attempts (for longer replies)')
                            shared.gradio['stop_at_newline'] = gr.Checkbox(value=shared.settings['stop_at_newline'], label='Stop generating at new line character')

                create_settings_menus(default_preset)

        # Create notebook mode interface
        elif shared.args.notebook:
            shared.input_elements = ui.list_interface_input_elements(chat=False)
            shared.gradio['interface_state'] = gr.State({k: None for k in shared.input_elements})
            shared.gradio['last_input'] = gr.State('')
            with gr.Tab("Text generation", elem_id="main"):
                with gr.Row():
                    with gr.Column(scale=4):
                        with gr.Tab('Raw'):
                            shared.gradio['textbox'] = gr.Textbox(value=default_text, elem_classes="textbox", lines=27)

                        with gr.Tab('Markdown'):
                            shared.gradio['markdown'] = gr.Markdown()

                        with gr.Tab('HTML'):
                            shared.gradio['html'] = gr.HTML()

                        with gr.Row():
                            shared.gradio['Generate'] = gr.Button('Generate', variant='primary', elem_classes="small-button")
                            shared.gradio['Stop'] = gr.Button('Stop', elem_classes="small-button")
                            shared.gradio['Undo'] = gr.Button('Undo', elem_classes="small-button")
                            shared.gradio['Regenerate'] = gr.Button('Regenerate', elem_classes="small-button")

                    with gr.Column(scale=1):
                        gr.HTML('<div style="padding-bottom: 13px"></div>')
                        shared.gradio['max_new_tokens'] = gr.Slider(minimum=shared.settings['max_new_tokens_min'], maximum=shared.settings['max_new_tokens_max'], step=1, label='max_new_tokens', value=shared.settings['max_new_tokens'])
                        with gr.Row():
                            shared.gradio['prompt_menu'] = gr.Dropdown(choices=get_available_prompts(), value='None', label='Prompt')
                            ui.create_refresh_button(shared.gradio['prompt_menu'], lambda: None, lambda: {'choices': get_available_prompts()}, 'refresh-button')

                        shared.gradio['save_prompt'] = gr.Button('Save prompt')
                        shared.gradio['count_tokens'] = gr.Button('Count tokens')
                        shared.gradio['status'] = gr.Markdown('')

            with gr.Tab("Parameters", elem_id="parameters"):
                create_settings_menus(default_preset)

        # Create default mode interface
        else:
            shared.input_elements = ui.list_interface_input_elements(chat=False)
            shared.gradio['interface_state'] = gr.State({k: None for k in shared.input_elements})
            shared.gradio['last_input'] = gr.State('')
            with gr.Tab("Text generation", elem_id="main"):
                with gr.Row():
                    with gr.Column():
                        shared.gradio['textbox'] = gr.Textbox(value=default_text, elem_classes="textbox_default", lines=27, label='Input')
                        shared.gradio['max_new_tokens'] = gr.Slider(minimum=shared.settings['max_new_tokens_min'], maximum=shared.settings['max_new_tokens_max'], step=1, label='max_new_tokens', value=shared.settings['max_new_tokens'])
                        with gr.Row():
                            shared.gradio['Generate'] = gr.Button('Generate', variant='primary', elem_classes="small-button")
                            shared.gradio['Stop'] = gr.Button('Stop', elem_classes="small-button")
                            shared.gradio['Continue'] = gr.Button('Continue', elem_classes="small-button")
                            shared.gradio['save_prompt'] = gr.Button('Save prompt', elem_classes="small-button")
                            shared.gradio['count_tokens'] = gr.Button('Count tokens', elem_classes="small-button")

                        with gr.Row():
                            with gr.Column():
                                with gr.Row():
                                    shared.gradio['prompt_menu'] = gr.Dropdown(choices=get_available_prompts(), value='None', label='Prompt')
                                    ui.create_refresh_button(shared.gradio['prompt_menu'], lambda: None, lambda: {'choices': get_available_prompts()}, 'refresh-button')

                            with gr.Column():
                                shared.gradio['status'] = gr.Markdown('')

                    with gr.Column():
                        with gr.Tab('Raw'):
                            shared.gradio['output_textbox'] = gr.Textbox(elem_classes="textbox_default_output", lines=27, label='Output')

                        with gr.Tab('Markdown'):
                            shared.gradio['markdown'] = gr.Markdown()

                        with gr.Tab('HTML'):
                            shared.gradio['html'] = gr.HTML()

            with gr.Tab("Parameters", elem_id="parameters"):
                create_settings_menus(default_preset)

        # Model tab
        with gr.Tab("Model", elem_id="model-tab"):
            create_model_menus()

        # Training tab
        with gr.Tab("Training", elem_id="training-tab"):
            training.create_train_interface()

        # Interface mode tab
        with gr.Tab("Interface mode", elem_id="interface-mode"):
            modes = ["default", "notebook", "chat", "cai_chat"]
            current_mode = "default"
            for mode in modes[1:]:
                if getattr(shared.args, mode):
                    current_mode = mode
                    break
            cmd_list = vars(shared.args)
            bool_list = [k for k in cmd_list if type(cmd_list[k]) is bool and k not in modes + ui.list_model_elements()]
            bool_active = [k for k in bool_list if vars(shared.args)[k]]

            gr.Markdown("*Experimental*")
            shared.gradio['interface_modes_menu'] = gr.Dropdown(choices=modes, value=current_mode, label="Mode")
            shared.gradio['extensions_menu'] = gr.CheckboxGroup(choices=get_available_extensions(), value=shared.args.extensions, label="Available extensions")
            shared.gradio['bool_menu'] = gr.CheckboxGroup(choices=bool_list, value=bool_active, label="Boolean command-line flags")
            shared.gradio['reset_interface'] = gr.Button("Apply and restart the interface")

            # Reset interface event
            shared.gradio['reset_interface'].click(
                set_interface_arguments, [shared.gradio[k] for k in ['interface_modes_menu', 'extensions_menu', 'bool_menu']], None).then(
                lambda: None, None, None, _js='() => {document.body.innerHTML=\'<h1 style="font-family:monospace;margin-top:20%;color:lightgray;text-align:center;">Reloading...</h1>\'; setTimeout(function(){location.reload()},2500); return []}')

        # chat mode event handlers
        if shared.is_chat():
            shared.input_params = [shared.gradio[k] for k in ['Chat input', 'interface_state']]
            clear_arr = [shared.gradio[k] for k in ['Clear history-confirm', 'Clear history', 'Clear history-cancel']]
            reload_inputs = [shared.gradio[k] for k in ['name1', 'name2', 'mode']]

            gen_events.append(shared.gradio['Generate'].click(
                ui.gather_interface_values, [shared.gradio[k] for k in shared.input_elements], shared.gradio['interface_state']).then(
                lambda x: (x, ''), shared.gradio['textbox'], [shared.gradio['Chat input'], shared.gradio['textbox']], show_progress=False).then(
                chat.cai_chatbot_wrapper, shared.input_params, shared.gradio['display'], show_progress=shared.args.no_stream).then(
                chat.save_history, shared.gradio['mode'], None, show_progress=False)
            )

            gen_events.append(shared.gradio['textbox'].submit(
                ui.gather_interface_values, [shared.gradio[k] for k in shared.input_elements], shared.gradio['interface_state']).then(
                lambda x: (x, ''), shared.gradio['textbox'], [shared.gradio['Chat input'], shared.gradio['textbox']], show_progress=False).then(
                chat.cai_chatbot_wrapper, shared.input_params, shared.gradio['display'], show_progress=shared.args.no_stream).then(
                chat.save_history, shared.gradio['mode'], None, show_progress=False)
            )

            gen_events.append(shared.gradio['Regenerate'].click(
                ui.gather_interface_values, [shared.gradio[k] for k in shared.input_elements], shared.gradio['interface_state']).then(
                chat.regenerate_wrapper, shared.input_params, shared.gradio['display'], show_progress=shared.args.no_stream).then(
                chat.save_history, shared.gradio['mode'], None, show_progress=False)
            )

            gen_events.append(shared.gradio['Continue'].click(
                ui.gather_interface_values, [shared.gradio[k] for k in shared.input_elements], shared.gradio['interface_state']).then(
                chat.continue_wrapper, shared.input_params, shared.gradio['display'], show_progress=shared.args.no_stream).then(
                chat.save_history, shared.gradio['mode'], None, show_progress=False)
            )

            gen_events.append(shared.gradio['Impersonate'].click(
                ui.gather_interface_values, [shared.gradio[k] for k in shared.input_elements], shared.gradio['interface_state']).then(
                chat.impersonate_wrapper, shared.input_params, shared.gradio['textbox'], show_progress=shared.args.no_stream)
            )

            shared.gradio['Replace last reply'].click(
                chat.replace_last_reply, [shared.gradio[k] for k in ['textbox', 'name1', 'name2', 'mode']], shared.gradio['display'], show_progress=shared.args.no_stream).then(
                lambda x: '', shared.gradio['textbox'], shared.gradio['textbox'], show_progress=False).then(
                chat.save_history, shared.gradio['mode'], None, show_progress=False)

            shared.gradio['Send dummy message'].click(
                chat.send_dummy_message, [shared.gradio[k] for k in ['textbox', 'name1', 'name2', 'mode']], shared.gradio['display'], show_progress=shared.args.no_stream).then(
                lambda x: '', shared.gradio['textbox'], shared.gradio['textbox'], show_progress=False).then(
                chat.save_history, shared.gradio['mode'], None, show_progress=False)

            shared.gradio['Send dummy reply'].click(
                chat.send_dummy_reply, [shared.gradio[k] for k in ['textbox', 'name1', 'name2', 'mode']], shared.gradio['display'], show_progress=shared.args.no_stream).then(
                lambda x: '', shared.gradio['textbox'], shared.gradio['textbox'], show_progress=False).then(
                chat.save_history, shared.gradio['mode'], None, show_progress=False)

            shared.gradio['Clear history-confirm'].click(
                lambda: [gr.update(visible=False), gr.update(visible=True), gr.update(visible=False)], None, clear_arr).then(
                chat.clear_chat_log, [shared.gradio[k] for k in ['name1', 'name2', 'greeting', 'mode']], shared.gradio['display']).then(
                chat.save_history, shared.gradio['mode'], None, show_progress=False)

            shared.gradio['Stop'].click(
                stop_everything_event, None, None, queue=False, cancels=gen_events if shared.args.no_stream else None).then(
                chat.redraw_html, reload_inputs, shared.gradio['display'])

            shared.gradio['mode'].change(
                lambda x: gr.update(visible=x == 'instruct'), shared.gradio['mode'], shared.gradio['instruction_template']).then(
                lambda x: gr.update(interactive=x != 'instruct'), shared.gradio['mode'], shared.gradio['character_menu']).then(
                chat.redraw_html, reload_inputs, shared.gradio['display'])

            shared.gradio['instruction_template'].change(
                chat.load_character, [shared.gradio[k] for k in ['instruction_template', 'name1', 'name2', 'mode']], [shared.gradio[k] for k in ['name1', 'name2', 'character_picture', 'greeting', 'context', 'end_of_turn', 'display']]).then(
                chat.redraw_html, reload_inputs, shared.gradio['display'])

            shared.gradio['upload_chat_history'].upload(
                chat.load_history, [shared.gradio[k] for k in ['upload_chat_history', 'name1', 'name2']], None).then(
                chat.redraw_html, reload_inputs, shared.gradio['display'])

            shared.gradio['Copy last reply'].click(chat.send_last_reply_to_input, None, shared.gradio['textbox'], show_progress=shared.args.no_stream)
            shared.gradio['Clear history'].click(lambda: [gr.update(visible=True), gr.update(visible=False), gr.update(visible=True)], None, clear_arr)
            shared.gradio['Clear history-cancel'].click(lambda: [gr.update(visible=False), gr.update(visible=True), gr.update(visible=False)], None, clear_arr)
            shared.gradio['Remove last'].click(chat.remove_last_message, [shared.gradio[k] for k in ['name1', 'name2', 'mode']], [shared.gradio['display'], shared.gradio['textbox']], show_progress=False)
            shared.gradio['download_button'].click(lambda x: chat.save_history(x, timestamp=True), shared.gradio['mode'], shared.gradio['download'])
            shared.gradio['Upload character'].click(chat.upload_character, [shared.gradio['upload_json'], shared.gradio['upload_img_bot']], [shared.gradio['character_menu']])
            shared.gradio['character_menu'].change(chat.load_character, [shared.gradio[k] for k in ['character_menu', 'name1', 'name2', 'mode']], [shared.gradio[k] for k in ['name1', 'name2', 'character_picture', 'greeting', 'context', 'end_of_turn', 'display']])
            shared.gradio['upload_img_tavern'].upload(chat.upload_tavern_character, [shared.gradio['upload_img_tavern'], shared.gradio['name1'], shared.gradio['name2']], [shared.gradio['character_menu']])
            shared.gradio['your_picture'].change(chat.upload_your_profile_picture, [shared.gradio[k] for k in ['your_picture', 'name1', 'name2', 'mode']], shared.gradio['display'])
<<<<<<< HEAD

            # Use a dummy output to avoid Gradio throwing a JavaScript TypeError in the browser console when calling 'forEach()' on the undefined 'outputs' value
            shared.gradio['interface'].load(None, None, gr.Label(visible=False), _js=f"() => {{{ui.main_js+ui.chat_js}}}")
            shared.gradio['interface'].load(chat.load_character, [shared.gradio[k] for k in ['instruction_template', 'name1', 'name2', 'mode']], [shared.gradio[k] for k in ['name1', 'name2', 'character_picture', 'greeting', 'context', 'end_of_turn', 'display']])
            shared.gradio['interface'].load(chat.load_default_history, [shared.gradio[k] for k in ['name1', 'name2']], None)
            shared.gradio['interface'].load(chat.redraw_html, reload_inputs, shared.gradio['display'], show_progress=True)
=======
            shared.gradio['interface'].load(None, None, None, _js=f"() => {{{ui.main_js+ui.chat_js}}}")
>>>>>>> 1a0c12c6

        # notebook/default modes event handlers
        else:
            shared.input_params = [shared.gradio[k] for k in ['textbox', 'interface_state']]
            if shared.args.notebook:
                output_params = [shared.gradio[k] for k in ['textbox', 'markdown', 'html']]
            else:
                output_params = [shared.gradio[k] for k in ['output_textbox', 'markdown', 'html']]

            gen_events.append(shared.gradio['Generate'].click(
                lambda x: x, shared.gradio['textbox'], shared.gradio['last_input']).then(
                ui.gather_interface_values, [shared.gradio[k] for k in shared.input_elements], shared.gradio['interface_state']).then(
                generate_reply, shared.input_params, output_params, show_progress=shared.args.no_stream)  # .then(
                # None, None, None, _js="() => {element = document.getElementsByTagName('textarea')[0]; element.scrollTop = element.scrollHeight}")
            )

            gen_events.append(shared.gradio['textbox'].submit(
                lambda x: x, shared.gradio['textbox'], shared.gradio['last_input']).then(
                ui.gather_interface_values, [shared.gradio[k] for k in shared.input_elements], shared.gradio['interface_state']).then(
                generate_reply, shared.input_params, output_params, show_progress=shared.args.no_stream)  # .then(
                # None, None, None, _js="() => {element = document.getElementsByTagName('textarea')[0]; element.scrollTop = element.scrollHeight}")
            )

            if shared.args.notebook:
                shared.gradio['Undo'].click(lambda x: x, shared.gradio['last_input'], shared.gradio['textbox'], show_progress=False)
                gen_events.append(shared.gradio['Regenerate'].click(
                    lambda x: x, shared.gradio['last_input'], shared.gradio['textbox'], show_progress=False).then(
                    ui.gather_interface_values, [shared.gradio[k] for k in shared.input_elements], shared.gradio['interface_state']).then(
                    generate_reply, shared.input_params, output_params, show_progress=shared.args.no_stream)  # .then(
                    # None, None, None, _js="() => {element = document.getElementsByTagName('textarea')[0]; element.scrollTop = element.scrollHeight}")
                )
            else:
                gen_events.append(shared.gradio['Continue'].click(
                    ui.gather_interface_values, [shared.gradio[k] for k in shared.input_elements], shared.gradio['interface_state']).then(
                    generate_reply, [shared.gradio['output_textbox']] + shared.input_params[1:], output_params, show_progress=shared.args.no_stream)  # .then(
                    # None, None, None, _js="() => {element = document.getElementsByTagName('textarea')[1]; element.scrollTop = element.scrollHeight}")
                )

            shared.gradio['Stop'].click(stop_everything_event, None, None, queue=False, cancels=gen_events if shared.args.no_stream else None)
<<<<<<< HEAD
            shared.gradio['prompt_menu'].change(load_prompt, [shared.gradio['prompt_menu']], [shared.gradio['textbox']], show_progress=False)
            shared.gradio['save_prompt'].click(save_prompt, [shared.gradio['textbox']], [shared.gradio['status']], show_progress=False)
            # Use a dummy output to avoid Gradio throwing a JavaScript TypeError in the browser console when calling 'forEach()' on the undefined 'outputs' value
            shared.gradio['interface'].load(None, None, gr.Label(visible=False), _js=f"() => {{{ui.main_js}}}")
=======
            shared.gradio['prompt_menu'].change(load_prompt, shared.gradio['prompt_menu'], shared.gradio['textbox'], show_progress=False)
            shared.gradio['save_prompt'].click(save_prompt, shared.gradio['textbox'], shared.gradio['status'], show_progress=False)
            shared.gradio['count_tokens'].click(count_tokens, shared.gradio['textbox'], shared.gradio['status'], show_progress=False)
            shared.gradio['interface'].load(None, None, None, _js=f"() => {{{ui.main_js}}}")
>>>>>>> 1a0c12c6

        shared.gradio['interface'].load(partial(ui.apply_interface_values, {}, use_persistent=True), None, [shared.gradio[k] for k in ui.list_interface_input_elements(chat=shared.is_chat())], show_progress=False)
        # Extensions block
        if shared.args.extensions is not None:
            extensions_module.create_extensions_block()

    # Launch the interface
    shared.gradio['interface'].queue()
    if shared.args.listen:
        shared.gradio['interface'].launch(prevent_thread_lock=True, share=shared.args.share, server_name=shared.args.listen_host or '0.0.0.0', server_port=shared.args.listen_port, inbrowser=shared.args.auto_launch, auth=auth)
    else:
        shared.gradio['interface'].launch(prevent_thread_lock=True, share=shared.args.share, server_port=shared.args.listen_port, inbrowser=shared.args.auto_launch, auth=auth)


if __name__ == "__main__":
    # Loading custom settings
    settings_file = None
    if shared.args.settings is not None and Path(shared.args.settings).exists():
        settings_file = Path(shared.args.settings)
    elif Path('settings.json').exists():
        settings_file = Path('settings.json')
    if settings_file is not None:
        print(f"Loading settings from {settings_file}...")
        new_settings = json.loads(open(settings_file, 'r').read())
        for item in new_settings:
            shared.settings[item] = new_settings[item]

    # Default extensions
    extensions_module.available_extensions = get_available_extensions()
    if shared.is_chat():
        for extension in shared.settings['chat_default_extensions']:
            shared.args.extensions = shared.args.extensions or []
            if extension not in shared.args.extensions:
                shared.args.extensions.append(extension)
    else:
        for extension in shared.settings['default_extensions']:
            shared.args.extensions = shared.args.extensions or []
            if extension not in shared.args.extensions:
                shared.args.extensions.append(extension)

    available_models = get_available_models()

    # Model defined through --model
    if shared.args.model is not None:
        shared.model_name = shared.args.model

    # Only one model is available
    elif len(available_models) == 1:
        shared.model_name = available_models[0]

    # Select the model from a command-line menu
    elif shared.args.model_menu:
        if len(available_models) == 0:
            print('No models are available! Please download at least one.')
            sys.exit(0)
        else:
            print('The following models are available:\n')
            for i, model in enumerate(available_models):
                print(f'{i+1}. {model}')

            print(f'\nWhich one do you want to load? 1-{len(available_models)}\n')
            i = int(input()) - 1
            print()

        shared.model_name = available_models[i]

    # If any model has been selected, load it
    if shared.model_name != 'None':
        model_settings = get_model_specific_settings(shared.model_name)
        shared.settings.update(model_settings)  # hijacking the interface defaults
        update_model_parameters(model_settings, initial=True)  # hijacking the command-line arguments

        # Load the model
        shared.model, shared.tokenizer = load_model(shared.model_name)
        if shared.args.lora:
            add_lora_to_model([shared.args.lora])

    # Force a character to be loaded
    if shared.is_chat():
        shared.persistent_interface_state.update({
            'mode': shared.settings['mode'],
            'character_menu': shared.args.character or shared.settings['character'],
            'instruction_template': shared.settings['instruction_template']
        })

    # Launch the web UI
    create_interface()
    while True:
        time.sleep(0.5)
        if shared.need_restart:
            shared.need_restart = False
            shared.gradio['interface'].close()
            create_interface()<|MERGE_RESOLUTION|>--- conflicted
+++ resolved
@@ -794,16 +794,8 @@
             shared.gradio['character_menu'].change(chat.load_character, [shared.gradio[k] for k in ['character_menu', 'name1', 'name2', 'mode']], [shared.gradio[k] for k in ['name1', 'name2', 'character_picture', 'greeting', 'context', 'end_of_turn', 'display']])
             shared.gradio['upload_img_tavern'].upload(chat.upload_tavern_character, [shared.gradio['upload_img_tavern'], shared.gradio['name1'], shared.gradio['name2']], [shared.gradio['character_menu']])
             shared.gradio['your_picture'].change(chat.upload_your_profile_picture, [shared.gradio[k] for k in ['your_picture', 'name1', 'name2', 'mode']], shared.gradio['display'])
-<<<<<<< HEAD
-
             # Use a dummy output to avoid Gradio throwing a JavaScript TypeError in the browser console when calling 'forEach()' on the undefined 'outputs' value
             shared.gradio['interface'].load(None, None, gr.Label(visible=False), _js=f"() => {{{ui.main_js+ui.chat_js}}}")
-            shared.gradio['interface'].load(chat.load_character, [shared.gradio[k] for k in ['instruction_template', 'name1', 'name2', 'mode']], [shared.gradio[k] for k in ['name1', 'name2', 'character_picture', 'greeting', 'context', 'end_of_turn', 'display']])
-            shared.gradio['interface'].load(chat.load_default_history, [shared.gradio[k] for k in ['name1', 'name2']], None)
-            shared.gradio['interface'].load(chat.redraw_html, reload_inputs, shared.gradio['display'], show_progress=True)
-=======
-            shared.gradio['interface'].load(None, None, None, _js=f"() => {{{ui.main_js+ui.chat_js}}}")
->>>>>>> 1a0c12c6
 
         # notebook/default modes event handlers
         else:
@@ -843,17 +835,11 @@
                 )
 
             shared.gradio['Stop'].click(stop_everything_event, None, None, queue=False, cancels=gen_events if shared.args.no_stream else None)
-<<<<<<< HEAD
-            shared.gradio['prompt_menu'].change(load_prompt, [shared.gradio['prompt_menu']], [shared.gradio['textbox']], show_progress=False)
-            shared.gradio['save_prompt'].click(save_prompt, [shared.gradio['textbox']], [shared.gradio['status']], show_progress=False)
-            # Use a dummy output to avoid Gradio throwing a JavaScript TypeError in the browser console when calling 'forEach()' on the undefined 'outputs' value
-            shared.gradio['interface'].load(None, None, gr.Label(visible=False), _js=f"() => {{{ui.main_js}}}")
-=======
             shared.gradio['prompt_menu'].change(load_prompt, shared.gradio['prompt_menu'], shared.gradio['textbox'], show_progress=False)
             shared.gradio['save_prompt'].click(save_prompt, shared.gradio['textbox'], shared.gradio['status'], show_progress=False)
             shared.gradio['count_tokens'].click(count_tokens, shared.gradio['textbox'], shared.gradio['status'], show_progress=False)
-            shared.gradio['interface'].load(None, None, None, _js=f"() => {{{ui.main_js}}}")
->>>>>>> 1a0c12c6
+            # Use a dummy output to avoid Gradio throwing a JavaScript TypeError in the browser console when calling 'forEach()' on the undefined 'outputs' value
+            shared.gradio['interface'].load(None, None, gr.Label(visible=False), _js=f"() => {{{ui.main_js}}}")
 
         shared.gradio['interface'].load(partial(ui.apply_interface_values, {}, use_persistent=True), None, [shared.gradio[k] for k in ui.list_interface_input_elements(chat=shared.is_chat())], show_progress=False)
         # Extensions block
